--- conflicted
+++ resolved
@@ -1331,112 +1331,12 @@
         count, errors = import_scenario_alternatives(
             self._db_map, [["scenario", "alternative", "nonexistent_alternative"]]
         )
-<<<<<<< HEAD
-        self.assertTrue(errors)
-        self.assertEqual(count, 2)
-
-    def test_importing_existing_scenario_alternative_does_not_alter_scenario_alternatives(self):
-        count, errors = import_scenario_alternatives(
-            self._db_map,
-            [["scenario", "alternative2", "alternative1"], ["scenario", "alternative1"]],
-        )
-        self.assertFalse(errors)
-        self.assertEqual(count, 5)
-        scenario_alternatives = self.scenario_alternatives()
-        self.assertEqual(scenario_alternatives, {"scenario": {"alternative1": 2, "alternative2": 1}})
-        count, errors = import_scenario_alternatives(
-            self._db_map,
-            [["scenario", "alternative1"]],
-        )
-        self.assertFalse(errors)
-        self.assertEqual(count, 3)
-        scenario_alternatives = self.scenario_alternatives()
-        self.assertEqual(scenario_alternatives, {"scenario": {"alternative1": 2, "alternative2": 1}})
-
-    def test_import_scenario_alternatives_in_arbitrary_order(self):
-        count, errors = import_scenarios(self._db_map, [('A (1)', False, '')])
-        self.assertEqual(errors, [])
-        self.assertEqual(count, 1)
-        count, errors = import_alternatives(
-            self._db_map, [('Base', 'Base alternative'), ('b', ''), ('c', ''), ('d', '')]
-        )
-        self.assertEqual(errors, [])
-        self.assertEqual(count, 4)
-        count, errors = import_scenario_alternatives(
-            self._db_map, [('A (1)', 'c', 'd'), ('A (1)', 'd', None), ('A (1)', 'Base', 'b'), ('A (1)', 'b', 'c')]
-        )
-        self.assertEqual(errors, [])
-        self.assertEqual(count, 9)
-        scenario_alternatives = self.scenario_alternatives()
-        self.assertEqual(scenario_alternatives, {"A (1)": {"Base": 1, "b": 2, "c": 3, "d": 4}})
-
-    def scenario_alternatives(self):
-        scenario_alternative_qry = (
-            self._db_map.query(
-                self._db_map.scenario_sq.c.name.label("scenario_name"),
-                self._db_map.alternative_sq.c.name.label("alternative_name"),
-                self._db_map.scenario_alternative_sq.c.rank,
-            )
-            .filter(self._db_map.scenario_alternative_sq.c.scenario_id == self._db_map.scenario_sq.c.id)
-            .filter(self._db_map.scenario_alternative_sq.c.alternative_id == self._db_map.alternative_sq.c.id)
-        )
-        scenario_alternatives = dict()
-        for scenario_alternative in scenario_alternative_qry:
-            alternative_rank = scenario_alternatives.setdefault(scenario_alternative.scenario_name, dict())
-            alternative_rank[scenario_alternative.alternative_name] = scenario_alternative.rank
-        return scenario_alternatives
-
-
-class TestImportTool(unittest.TestCase):
-    def test_single_tool(self):
-        db_map = create_diff_db_map()
-        count, errors = import_tools(db_map, ["tool"])
-        self.assertEqual(count, 1)
-        self.assertFalse(errors)
-        tools = [x.name for x in db_map.query(db_map.tool_sq)]
-        self.assertEqual(len(tools), 1)
-        self.assertIn("tool", tools)
-        db_map.connection.close()
-
-    def test_tool_description(self):
-        db_map = create_diff_db_map()
-        count, errors = import_tools(db_map, [["tool", "description"]])
-        self.assertEqual(count, 1)
-        self.assertFalse(errors)
-        tools = {x.name: x.description for x in db_map.query(db_map.tool_sq)}
-        expected = {"tool": "description"}
-        self.assertEqual(tools, expected)
-        db_map.connection.close()
-
-    def test_update_tool_description(self):
-        db_map = create_diff_db_map()
-        count, errors = import_tools(db_map, [["tool", "description"]])
-        count, errors = import_tools(db_map, [["tool", "new description"]])
-        self.assertEqual(count, 1)
-        self.assertFalse(errors)
-        tools = {x.name: x.description for x in db_map.query(db_map.tool_sq)}
-        expected = {"tool": "new description"}
-        self.assertEqual(tools, expected)
-        db_map.connection.close()
-
-
-class TestImportFeature(unittest.TestCase):
-    @staticmethod
-    def populate(db_map):
-        import_object_classes(db_map, ["object_class1", "object_class2"])
-        import_parameter_value_lists(
-            db_map, [['value_list', 'value1'], ['value_list', 'value2'], ['value_list', 'value3']]
-        )
-        import_object_parameters(
-            db_map, [["object_class1", "parameter1", "value1", "value_list"], ["object_class1", "parameter2"]]
-=======
         self.assertEqual(
             errors,
             [
                 "can't insert alternative 'alternative' before 'nonexistent_alternative' "
                 "because the latter is not in scenario 'scenario'"
             ],
->>>>>>> ade116a3
         )
         self.assertEqual(count, 0)
         scenario_alternatives = self.scenario_alternatives()
