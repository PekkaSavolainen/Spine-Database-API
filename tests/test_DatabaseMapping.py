######################################################################################################################
# Copyright (C) 2017-2022 Spine project consortium
# This file is part of Spine Database API.
# Spine Database API is free software: you can redistribute it and/or modify it under the terms of the GNU Lesser
# General Public License as published by the Free Software Foundation, either version 3 of the License, or (at your
# option) any later version. This program is distributed in the hope that it will be useful, but WITHOUT ANY WARRANTY;
# without even the implied warranty of MERCHANTABILITY or FITNESS FOR A PARTICULAR PURPOSE. See the GNU Lesser General
# Public License for more details. You should have received a copy of the GNU Lesser General Public License along with
# this program. If not, see <http://www.gnu.org/licenses/>.
######################################################################################################################
""" Unit tests for DatabaseMapping class. """
import os.path
from tempfile import TemporaryDirectory
import unittest
from unittest import mock
from unittest.mock import patch

from sqlalchemy.engine.url import make_url, URL
from sqlalchemy.util import KeyedTuple
from spinedb_api import (
    DatabaseMapping,
    import_functions,
    from_database,
    to_database,
    SpineDBAPIError,
    SpineIntegrityError,
)
from spinedb_api.conflict_resolution import select_in_db_item_always
from spinedb_api.helpers import Asterisk, name_from_elements
from spinedb_api.mapped_items import EntityItem
from tests.custom_db_mapping import CustomDatabaseMapping


def create_query_wrapper(db_map):
    def query_wrapper(*args, orig_query=db_map.query, **kwargs):
        arg = args[0]
        if isinstance(arg, mock.Mock):
            return arg.value
        return orig_query(*args, **kwargs)

    return query_wrapper


IN_MEMORY_DB_URL = "sqlite://"


class TestDatabaseMappingConstruction(unittest.TestCase):
    def test_construction_with_filters(self):
        db_url = IN_MEMORY_DB_URL + "?spinedbfilter=fltr1&spinedbfilter=fltr2"
        with mock.patch("spinedb_api.db_mapping.apply_filter_stack") as mock_apply:
            with mock.patch(
                "spinedb_api.db_mapping.load_filters", return_value=[{"fltr1": "config1", "fltr2": "config2"}]
            ) as mock_load:
                db_map = CustomDatabaseMapping(db_url, create=True)
                db_map.close()
                mock_load.assert_called_once_with(["fltr1", "fltr2"])
                mock_apply.assert_called_once_with(db_map, [{"fltr1": "config1", "fltr2": "config2"}])

    def test_construction_with_sqlalchemy_url_and_filters(self):
        db_url = IN_MEMORY_DB_URL + "/?spinedbfilter=fltr1&spinedbfilter=fltr2"
        sa_url = make_url(db_url)
        with mock.patch("spinedb_api.db_mapping.apply_filter_stack") as mock_apply:
            with mock.patch(
                "spinedb_api.db_mapping.load_filters", return_value=[{"fltr1": "config1", "fltr2": "config2"}]
            ) as mock_load:
                db_map = CustomDatabaseMapping(sa_url, create=True)
                db_map.close()
                mock_load.assert_called_once_with(["fltr1", "fltr2"])
                mock_apply.assert_called_once_with(db_map, [{"fltr1": "config1", "fltr2": "config2"}])

    def test_shorthand_filter_query_works(self):
        with TemporaryDirectory() as temp_dir:
            url = URL("sqlite")
            url.database = os.path.join(temp_dir, "test_shorthand_filter_query_works.json")
            out_db_map = CustomDatabaseMapping(url, create=True)
            out_db_map.add_scenarios({"name": "scen1"})
            out_db_map.add_scenario_alternatives({"scenario_name": "scen1", "alternative_name": "Base", "rank": 1})
            out_db_map.commit_session("Add scen.")
            out_db_map.close()
            try:
                db_map = CustomDatabaseMapping(url)
            except:
                self.fail("CustomDatabaseMapping.__init__() should not raise.")
            else:
                db_map.close()


class TestDatabaseMapping(unittest.TestCase):
    def _assert_success(self, result):
        item, error = result
        self.assertIsNone(error)
        return item

    def test_add_parameter_value_without_value_gives_error(self):
        with DatabaseMapping("sqlite://", create=True) as db_map:
            self._assert_success(db_map.add_entity_class_item(name="Widget"))
            self._assert_success(db_map.add_entity_item(name="spoon", class_name="Widget"))
            self._assert_success(db_map.add_parameter_definition_item(name="size", entity_class_name="Widget"))
            self.assertRaises(
                SpineDBAPIError,
                db_map.add_parameter_value_item,
                **dict(
                    parameter_definition_name="size",
                    entity_class_name="Widget",
                    entity_byname=("spoon",),
                    alternative_name="Base",
                    type=None,
                )
            )

    def test_add_parameter_value_without_type_gives_error(self):
        with DatabaseMapping("sqlite://", create=True) as db_map:
            self._assert_success(db_map.add_entity_class_item(name="Widget"))
            self._assert_success(db_map.add_entity_item(name="spoon", class_name="Widget"))
            self._assert_success(db_map.add_parameter_definition_item(name="size", entity_class_name="Widget"))
            self.assertRaises(
                SpineDBAPIError,
                db_map.add_parameter_value_item,
                **dict(
                    parameter_definition_name="size",
                    entity_class_name="Widget",
                    entity_byname=("spoon",),
                    alternative_name="Base",
                    value=to_database(2.3)[0],
                )
            )

    def test_restore_uncommitted_item(self):
        with DatabaseMapping("sqlite://", create=True) as db_map:
            item, error = db_map.add_entity_class_item(name="my_class")
            self.assertIsNone(error)
            self.assertEqual(item["name"], "my_class")
            self.assertTrue(item.is_valid())
            self.assertFalse(item.is_committed())
            item.remove()
            self.assertFalse(item.is_valid())
            item.restore()
            self.assertTrue(item.is_valid())

    def test_restore_committed_and_removed_item(self):
        with DatabaseMapping("sqlite://", create=True) as db_map:
            item, error = db_map.add_entity_class_item(name="my_class")
            self.assertIsNone(error)
            self.assertEqual(item["name"], "my_class")
            self.assertTrue(item.is_valid())
            self.assertFalse(item.is_committed())
            db_map.commit_session("Add entity class")
            self.assertTrue(item.is_committed())
            entity_classes = db_map.query(db_map.entity_class_sq).all()
            self.assertEqual(len(entity_classes), 1)
            item.remove()
            self.assertFalse(item.is_valid())
            self.assertFalse(item.is_committed())
            db_map.commit_session("Remove entity class")
            self.assertFalse(item.is_valid())
            self.assertTrue(item.is_committed())
            entity_classes = db_map.query(db_map.entity_class_sq).all()
            self.assertEqual(len(entity_classes), 0)
            item.restore()
            self.assertTrue(item.is_valid())
            self.assertFalse(item.is_committed())
            db_map.commit_session("Restore entity class")
            self.assertTrue(item.is_valid())
            self.assertTrue(item.is_committed())
            entity_classes = db_map.query(db_map.entity_class_sq).all()
            self.assertEqual(len(entity_classes), 1)

    def test_add_commit_update_commit(self):
        with DatabaseMapping("sqlite://", create=True) as db_map:
            item, error = db_map.add_entity_class_item(name="my_class")
            self.assertIsNone(error)
            self.assertEqual(item["name"], "my_class")
            self.assertTrue(item.is_valid())
            self.assertFalse(item.is_committed())
            db_map.commit_session("Add entity class")
            self.assertTrue(item.is_committed())
            item.update(name="renamed")
            self.assertFalse(item.is_committed())
            db_map.commit_session("Rename entity class")
            self.assertTrue(item.is_committed())
            entity_classes = db_map.query(db_map.entity_class_sq).all()
            self.assertEqual(len(entity_classes), 1)
            self.assertEqual(entity_classes[0].name, "renamed")

    def test_commit_parameter_value(self):
        with TemporaryDirectory() as temp_dir:
            url = "sqlite:///" + os.path.join(temp_dir, "database.sqlite")
            with DatabaseMapping(url, create=True) as db_map:
<<<<<<< HEAD
                self._assert_success(db_map.add_item("entity_class", name="fish", description="It swims."))
                self._assert_success(
                    db_map.add_item("entity", class_name="fish", name="Nemo", description="Peacefully swimming away.")
=======
                _, error = db_map.add_item("entity_class", name="fish", description="It swims.")
                self.assertIsNone(error)
                _, error = db_map.add_item(
                    "entity", entity_class_name="fish", name="Nemo", description="Peacefully swimming away."
>>>>>>> 0fe0362b
                )
                self._assert_success(db_map.add_item("parameter_definition", entity_class_name="fish", name="color"))
                value, type_ = to_database("mainly orange")
                self._assert_success(
                    db_map.add_item(
                        "parameter_value",
                        entity_class_name="fish",
                        entity_byname=("Nemo",),
                        parameter_definition_name="color",
                        alternative_name="Base",
                        value=value,
                        type=type_,
                    )
                )
                db_map.commit_session("Added data")
            with DatabaseMapping(url) as db_map:
                color = db_map.get_item(
                    "parameter_value",
                    entity_class_name="fish",
                    entity_byname=("Nemo",),
                    parameter_definition_name="color",
                    alternative_name="Base",
                )
                value = from_database(color["value"], color["type"])
                self.assertEqual(value, "mainly orange")

    def test_commit_multidimensional_parameter_value(self):
        with TemporaryDirectory() as temp_dir:
            url = "sqlite:///" + os.path.join(temp_dir, "database.sqlite")
            with DatabaseMapping(url, create=True) as db_map:
                self._assert_success(db_map.add_item("entity_class", name="fish", description="It swims."))
                self._assert_success(db_map.add_item("entity_class", name="cat", description="Eats fish."))
                self._assert_success(
                    db_map.add_item(
                        "entity_class",
                        name="fish__cat",
                        dimension_name_list=("fish", "cat"),
                        description="A fish getting eaten by a cat?",
                    )
                )
<<<<<<< HEAD
                self._assert_success(
                    db_map.add_item("entity", class_name="fish", name="Nemo", description="Lost (soon).")
                )
                self._assert_success(
                    db_map.add_item(
                        "entity", class_name="cat", name="Felix", description="The wonderful wonderful cat."
                    )
                )
                self._assert_success(
                    db_map.add_item("entity", class_name="fish__cat", element_name_list=("Nemo", "Felix"))
                )
                self._assert_success(
                    db_map.add_item("parameter_definition", entity_class_name="fish__cat", name="rate")
                )
=======
                self.assertIsNone(error)
                _, error = db_map.add_item("entity", entity_class_name="fish", name="Nemo", description="Lost (soon).")
                self.assertIsNone(error)
                _, error = db_map.add_item(
                    "entity", entity_class_name="cat", name="Felix", description="The wonderful wonderful cat."
                )
                self.assertIsNone(error)
                _, error = db_map.add_item("entity", entity_class_name="fish__cat", element_name_list=("Nemo", "Felix"))
                self.assertIsNone(error)
                _, error = db_map.add_item("parameter_definition", entity_class_name="fish__cat", name="rate")
                self.assertIsNone(error)
>>>>>>> 0fe0362b
                value, type_ = to_database(0.23)
                self._assert_success(
                    db_map.add_item(
                        "parameter_value",
                        entity_class_name="fish__cat",
                        entity_byname=("Nemo", "Felix"),
                        parameter_definition_name="rate",
                        alternative_name="Base",
                        value=value,
                        type=type_,
                    )
                )
                db_map.commit_session("Added data")
            with DatabaseMapping(url) as db_map:
                color = db_map.get_item(
                    "parameter_value",
                    entity_class_name="fish__cat",
                    entity_byname=("Nemo", "Felix"),
                    parameter_definition_name="rate",
                    alternative_name="Base",
                )
                value = from_database(color["value"], color["type"])
                self.assertEqual(value, 0.23)

    def test_updating_entity_name_updates_the_name_in_parameter_value_too(self):
        with DatabaseMapping(IN_MEMORY_DB_URL, create=True) as db_map:
<<<<<<< HEAD
            self._assert_success(db_map.add_item("entity_class", name="fish", description="It swims."))
            self._assert_success(
                db_map.add_item("entity", class_name="fish", name="Nemo", description="Peacefully swimming away.")
=======
            _, error = db_map.add_item("entity_class", name="fish", description="It swims.")
            self.assertIsNone(error)
            _, error = db_map.add_item(
                "entity", entity_class_name="fish", name="Nemo", description="Peacefully swimming away."
>>>>>>> 0fe0362b
            )
            self._assert_success(db_map.add_item("parameter_definition", entity_class_name="fish", name="color"))
            value, type_ = to_database("mainly orange")
            self._assert_success(
                db_map.add_item(
                    "parameter_value",
                    entity_class_name="fish",
                    entity_byname=("Nemo",),
                    parameter_definition_name="color",
                    alternative_name="Base",
                    value=value,
                    type=type_,
                )
            )
            color = db_map.get_item(
                "parameter_value",
                entity_class_name="fish",
                entity_byname=("Nemo",),
                parameter_definition_name="color",
                alternative_name="Base",
            )
            self.assertIsNotNone(color)
            fish = db_map.get_item("entity", entity_class_name="fish", name="Nemo")
            self.assertIsNotNone(fish)
            fish.update(name="NotNemo")
            self.assertEqual(fish["name"], "NotNemo")
            not_color_anymore = db_map.get_item(
                "parameter_value",
                entity_class_name="fish",
                entity_byname=("Nemo",),
                parameter_definition_name="color",
                alternative_name="Base",
            )
            self.assertEqual(not_color_anymore, {})
            color = db_map.get_item(
                "parameter_value",
                entity_class_name="fish",
                entity_byname=("NotNemo",),
                parameter_definition_name="color",
                alternative_name="Base",
            )
            self.assertIsNotNone(color)

    def test_update_entity_metadata_by_changing_its_entity(self):
        with DatabaseMapping("sqlite://", create=True) as db_map:
<<<<<<< HEAD
            self._assert_success(db_map.add_entity_class_item(name="my_class"))
            self._assert_success(db_map.add_entity_item(name="entity_1", class_name="my_class"))
            entity_2 = self._assert_success(db_map.add_entity_item(name="entity_2", class_name="my_class"))
            metadata_value = '{"sources": [], "contributors": []}'
            metadata = self._assert_success(db_map.add_metadata_item(name="my_metadata", value=metadata_value))
            entity_metadata = self._assert_success(
                db_map.add_entity_metadata_item(
                    metadata_name="my_metadata",
                    metadata_value=metadata_value,
                    class_name="my_class",
                    entity_byname=("entity_1",),
                )
=======
            entity_class, _ = db_map.add_entity_class_item(name="my_class")
            db_map.add_entity_item(name="entity_1", entity_class_name="my_class")
            entity_2, _ = db_map.add_entity_item(name="entity_2", entity_class_name="my_class")
            metadata_value = '{"sources": [], "contributors": []}'
            metadata, _ = db_map.add_metadata_item(name="my_metadata", value=metadata_value)
            entity_metadata, error = db_map.add_entity_metadata_item(
                metadata_name="my_metadata",
                metadata_value=metadata_value,
                entity_class_name="my_class",
                entity_byname=("entity_1",),
>>>>>>> 0fe0362b
            )
            entity_metadata.update(entity_byname=("entity_2",))
            self.assertEqual(
                entity_metadata.extended(),
                {
                    "entity_class_name": "my_class",
                    "entity_byname": ("entity_2",),
                    "entity_id": entity_2["id"],
                    "id": entity_metadata["id"],
                    "metadata_id": metadata["id"],
                    "metadata_name": "my_metadata",
                    "metadata_value": metadata_value,
                },
            )
            db_map.commit_session("Add initial data.")
            entity_sq = (
                db_map.query(
                    db_map.entity_sq.c.id.label("entity_id"),
                    db_map.entity_class_sq.c.name.label("entity_class_name"),
                    db_map.entity_sq.c.name.label("entity_name"),
                )
                .join(db_map.entity_class_sq, db_map.entity_class_sq.c.id == db_map.entity_sq.c.class_id)
                .subquery()
            )
            metadata_records = (
                db_map.query(
                    db_map.entity_metadata_sq.c.id,
                    entity_sq.c.entity_class_name,
                    entity_sq.c.entity_name,
                    db_map.metadata_sq.c.name.label("metadata_name"),
                    db_map.metadata_sq.c.value.label("metadata_value"),
                )
                .join(entity_sq, entity_sq.c.entity_id == db_map.entity_metadata_sq.c.entity_id)
                .join(db_map.metadata_sq, db_map.metadata_sq.c.id == db_map.entity_metadata_sq.c.metadata_id)
                .all()
            )
            self.assertEqual(len(metadata_records), 1)
            self.assertEqual(
                dict(**metadata_records[0]),
                {
                    "id": 1,
                    "entity_class_name": "my_class",
                    "entity_name": "entity_2",
                    "metadata_name": "my_metadata",
                    "metadata_value": metadata_value,
                },
            )

    def test_update_parameter_value_metadata_by_changing_its_parameter(self):
        with DatabaseMapping("sqlite://", create=True) as db_map:
<<<<<<< HEAD
            entity_class = self._assert_success(db_map.add_entity_class_item(name="my_class"))
            self._assert_success(db_map.add_parameter_definition_item(name="x", entity_class_name="my_class"))
            self._assert_success(db_map.add_parameter_definition_item(name="y", entity_class_name="my_class"))
            self._assert_success(db_map.add_entity_item(name="my_entity", class_name="my_class"))
=======
            entity_class, _ = db_map.add_entity_class_item(name="my_class")
            _, error = db_map.add_parameter_definition_item(name="x", entity_class_name="my_class")
            self.assertIsNone(error)
            db_map.add_parameter_definition_item(name="y", entity_class_name="my_class")
            entity, _ = db_map.add_entity_item(name="my_entity", entity_class_name="my_class")
>>>>>>> 0fe0362b
            value, value_type = to_database(2.3)
            self._assert_success(
                db_map.add_parameter_value_item(
                    entity_class_name="my_class",
                    entity_byname=("my_entity",),
                    parameter_definition_name="x",
                    alternative_name="Base",
                    value=value,
                    type=value_type,
                )
            )
            value, value_type = to_database(-2.3)
            y = self._assert_success(
                db_map.add_parameter_value_item(
                    entity_class_name="my_class",
                    entity_byname=("my_entity",),
                    parameter_definition_name="y",
                    alternative_name="Base",
                    value=value,
                    type=value_type,
                )
            )
            metadata_value = '{"sources": [], "contributors": []}'
<<<<<<< HEAD
            metadata = self._assert_success(db_map.add_metadata_item(name="my_metadata", value=metadata_value))
            value_metadata = self._assert_success(
                db_map.add_parameter_value_metadata_item(
                    metadata_name="my_metadata",
                    metadata_value=metadata_value,
                    class_name="my_class",
                    entity_byname=("my_entity",),
                    parameter_definition_name="x",
                    alternative_name="Base",
                )
=======
            metadata, error = db_map.add_metadata_item(name="my_metadata", value=metadata_value)
            self.assertIsNone(error)
            value_metadata, error = db_map.add_parameter_value_metadata_item(
                metadata_name="my_metadata",
                metadata_value=metadata_value,
                entity_class_name="my_class",
                entity_byname=("my_entity",),
                parameter_definition_name="x",
                alternative_name="Base",
>>>>>>> 0fe0362b
            )
            value_metadata.update(parameter_definition_name="y")
            self.assertEqual(
                value_metadata.extended(),
                {
                    "entity_class_name": "my_class",
                    "entity_byname": ("my_entity",),
                    "alternative_name": "Base",
                    "parameter_definition_name": "y",
                    "parameter_value_id": y["id"],
                    "id": value_metadata["id"],
                    "metadata_id": metadata["id"],
                    "metadata_name": "my_metadata",
                    "metadata_value": metadata_value,
                },
            )
            db_map.commit_session("Add initial data.")
            parameter_sq = (
                db_map.query(
                    db_map.parameter_value_sq.c.id.label("value_id"),
                    db_map.entity_class_sq.c.name.label("entity_class_name"),
                    db_map.entity_sq.c.name.label("entity_name"),
                    db_map.parameter_definition_sq.c.name.label("parameter_definition_name"),
                    db_map.alternative_sq.c.name.label("alternative_name"),
                )
                .join(
                    db_map.entity_class_sq, db_map.entity_class_sq.c.id == db_map.parameter_value_sq.c.entity_class_id
                )
                .join(db_map.entity_sq, db_map.entity_sq.c.id == db_map.parameter_value_sq.c.entity_id)
                .join(
                    db_map.parameter_definition_sq,
                    db_map.parameter_definition_sq.c.id == db_map.parameter_value_sq.c.parameter_definition_id,
                )
                .join(db_map.alternative_sq, db_map.alternative_sq.c.id == db_map.parameter_value_sq.c.alternative_id)
                .subquery("parameter_sq")
            )
            metadata_records = (
                db_map.query(
                    db_map.parameter_value_metadata_sq.c.id,
                    parameter_sq.c.entity_class_name,
                    parameter_sq.c.entity_name,
                    parameter_sq.c.parameter_definition_name,
                    parameter_sq.c.alternative_name,
                    db_map.metadata_sq.c.name.label("metadata_name"),
                    db_map.metadata_sq.c.value.label("metadata_value"),
                )
                .join(parameter_sq, parameter_sq.c.value_id == db_map.parameter_value_metadata_sq.c.parameter_value_id)
                .join(db_map.metadata_sq, db_map.metadata_sq.c.id == db_map.parameter_value_metadata_sq.c.metadata_id)
                .all()
            )
            self.assertEqual(len(metadata_records), 1)
            self.assertEqual(
                dict(**metadata_records[0]),
                {
                    "id": 1,
                    "entity_class_name": "my_class",
                    "entity_name": "my_entity",
                    "parameter_definition_name": "y",
                    "alternative_name": "Base",
                    "metadata_name": "my_metadata",
                    "metadata_value": metadata_value,
                },
            )

    def test_fetch_more(self):
        with DatabaseMapping("sqlite://", create=True) as db_map:
            alternatives = db_map.fetch_more("alternative")
            expected = [{"id": -1, "name": "Base", "description": "Base alternative", "commit_id": -1}]
            self.assertEqual([a._asdict() for a in alternatives], expected)

    def test_fetch_more_after_commit(self):
        with DatabaseMapping("sqlite://", create=True) as db_map:
            db_map.add_item("entity_class", name="Widget")
            db_map.add_item("entity", entity_class_name="Widget", name="gadget")
            db_map.commit_session("Add test data.")
            entities = db_map.fetch_more("entity")
            self.assertEqual([(x["entity_class_name"], x["name"]) for x in entities], [("Widget", "gadget")])

    def test_has_external_commits_returns_false_initially(self):
        with DatabaseMapping("sqlite://", create=True) as db_map:
            self.assertFalse(db_map.has_external_commits())

    def test_has_external_commits_returns_true_when_another_db_mapping_has_made_commits(self):
        with TemporaryDirectory() as temp_dir:
            url = "sqlite:///" + os.path.join(temp_dir, "db.sqlite")
            with DatabaseMapping(url, create=True) as db_map:
                with DatabaseMapping(url) as other_db_map:
                    other_db_map.add_item("entity_class", name="cc")
                    other_db_map.commit_session("Added a class")
                self.assertTrue(db_map.has_external_commits())

    def test_has_external_commits_returns_false_after_commit_session(self):
        with TemporaryDirectory() as temp_dir:
            url = "sqlite:///" + os.path.join(temp_dir, "db.sqlite")
            with DatabaseMapping(url, create=True) as db_map:
                with DatabaseMapping(url) as other_db_map:
                    other_db_map.add_item("entity_class", name="cc")
                    other_db_map.commit_session("Added a class")
                db_map.add_item("entity_class", name="omega")
                db_map.commit_session("Added a class")
                self.assertFalse(db_map.has_external_commits())

    def test_get_items_gives_commits(self):
        with DatabaseMapping("sqlite://", create=True) as db_map:
            items = db_map.get_items("commit")
            self.assertEqual(len(items), 1)
            self.assertEqual(items[0].item_type, "commit")

    def test_fetch_entities_that_refer_to_unfetched_entities(self):
        with TemporaryDirectory() as temp_dir:
            url = "sqlite:///" + os.path.join(temp_dir, "db.sqlite")
            with DatabaseMapping(url, create=True) as db_map:
<<<<<<< HEAD
                self._assert_success(db_map.add_entity_class_item(name="dog"))
                self._assert_success(db_map.add_entity_class_item(name="cat"))
                self._assert_success(db_map.add_entity_class_item(name="dog__cat", dimension_name_list=("dog", "cat")))
                self._assert_success(db_map.add_entity_item(name="Pulgoso", class_name="dog"))
                self._assert_success(db_map.add_entity_item(name="Sylvester", class_name="cat"))
                self._assert_success(db_map.add_entity_item(name="Tom", class_name="cat"))
=======
                db_map.add_entity_class_item(name="dog")
                db_map.add_entity_class_item(name="cat")
                db_map.add_entity_class_item(name="dog__cat", dimension_name_list=("dog", "cat"))
                db_map.add_entity_item(name="Pulgoso", entity_class_name="dog")
                db_map.add_entity_item(name="Sylvester", entity_class_name="cat")
                db_map.add_entity_item(name="Tom", entity_class_name="cat")
>>>>>>> 0fe0362b
                db_map.commit_session("Arf!")
            with DatabaseMapping(url) as db_map:
                # Remove the entity in the middle and add a multi-D one referring to the third entity.
                # The multi-D one will go in the middle.
<<<<<<< HEAD
                db_map.get_entity_item(name="Sylvester", class_name="cat").remove()
                self._assert_success(
                    db_map.add_entity_item(element_name_list=("Pulgoso", "Tom"), class_name="dog__cat")
                )
=======
                db_map.get_entity_item(name="Sylvester", entity_class_name="cat").remove()
                db_map.add_entity_item(element_name_list=("Pulgoso", "Tom"), entity_class_name="dog__cat")
>>>>>>> 0fe0362b
                db_map.commit_session("Meow!")
            with DatabaseMapping(url) as db_map:
                # The ("Pulgoso", "Tom") entity will be fetched before "Tom".
                # What happens?
                entities = db_map.get_items("entity")
                self.assertEqual(len(entities), 3)

    def test_committing_scenario_alternatives(self):
        with TemporaryDirectory() as temp_dir:
            url = "sqlite:///" + os.path.join(temp_dir, "db.sqlite")
            with DatabaseMapping(url, create=True) as db_map:
                item = self._assert_success(db_map.add_alternative_item(name="alt1"))
                self.assertIsNotNone(item)
                item = self._assert_success(db_map.add_alternative_item(name="alt2"))
                self.assertIsNotNone(item)
                item = self._assert_success(db_map.add_scenario_item(name="my_scenario"))
                self.assertIsNotNone(item)
                item = self._assert_success(
                    db_map.add_scenario_alternative_item(scenario_name="my_scenario", alternative_name="alt1", rank=0)
                )
                self.assertIsNotNone(item)
                item = self._assert_success(
                    db_map.add_scenario_alternative_item(scenario_name="my_scenario", alternative_name="alt2", rank=1)
                )
                self.assertIsNotNone(item)
                db_map.commit_session("Add test data.")
            with DatabaseMapping(url) as db_map:
                scenario_alternatives = db_map.get_items("scenario_alternative")
                self.assertEqual(len(scenario_alternatives), 2)
                self.assertEqual(scenario_alternatives[0]["scenario_name"], "my_scenario")
                self.assertEqual(scenario_alternatives[0]["alternative_name"], "alt1")
                self.assertEqual(scenario_alternatives[0]["rank"], 0)
                self.assertEqual(scenario_alternatives[1]["scenario_name"], "my_scenario")
                self.assertEqual(scenario_alternatives[1]["alternative_name"], "alt2")
                self.assertEqual(scenario_alternatives[1]["rank"], 1)

    def test_committing_entity_class_items_doesnt_add_commit_ids_to_them(self):
        with DatabaseMapping("sqlite://", create=True) as db_map:
            self._assert_success(db_map.add_entity_class_item(name="my_class"))
            db_map.commit_session("Add class.")
            classes = db_map.get_entity_class_items()
            self.assertEqual(len(classes), 1)
            self.assertNotIn("commit_id", classes[0].extended())

    def test_committing_superclass_subclass_items_doesnt_add_commit_ids_to_them(self):
        with DatabaseMapping("sqlite://", create=True) as db_map:
            self._assert_success(db_map.add_entity_class_item(name="high"))
            self._assert_success(db_map.add_entity_class_item(name="low"))
            self._assert_success(db_map.add_superclass_subclass_item(superclass_name="high", subclass_name="low"))
            db_map.commit_session("Add class hierarchy.")
            classes = db_map.get_superclass_subclass_items()
            self.assertEqual(len(classes), 1)
            self.assertNotIn("commit_id", classes[0].extended())

    def test_committing_entity_group_items_doesnt_add_commit_ids_to_them(self):
        with DatabaseMapping("sqlite://", create=True) as db_map:
<<<<<<< HEAD
            self._assert_success(db_map.add_entity_class_item(name="my_class"))
            self._assert_success(db_map.add_entity_item(name="element", class_name="my_class"))
            self._assert_success(db_map.add_entity_item(name="container", class_name="my_class"))
            self._assert_success(
                db_map.add_entity_group_item(group_name="container", member_name="element", class_name="my_class")
            )
=======
            db_map.add_entity_class_item(name="my_class")
            db_map.add_entity_item(name="element", entity_class_name="my_class")
            db_map.add_entity_item(name="container", entity_class_name="my_class")
            db_map.add_entity_group_item(group_name="container", member_name="element", entity_class_name="my_class")
>>>>>>> 0fe0362b
            db_map.commit_session("Add entity group.")
            groups = db_map.get_entity_group_items()
            self.assertEqual(len(groups), 1)
            self.assertNotIn("commit_id", groups[0].extended())

    def test_additive_commit_from_another_db_map_gets_fetched(self):
        with TemporaryDirectory() as temp_dir:
            url = "sqlite:///" + os.path.join(temp_dir, "db.sqlite")
            with DatabaseMapping(url, create=True) as db_map:
                items = db_map.get_items("entity")
                self.assertEqual(len(items), 0)
                with DatabaseMapping(url) as shadow_db_map:
                    self._assert_success(shadow_db_map.add_entity_class_item(name="my_class"))
                    self._assert_success(shadow_db_map.add_entity_item(name="my_entity", class_name="my_class"))
                    shadow_db_map.commit_session("Add entity.")
                items = db_map.get_items("entity")
                self.assertEqual(len(items), 1)
                self.assertEqual(
                    items[0]._asdict(),
                    {
                        "id": -1,
                        "name": "my_entity",
                        "description": None,
                        "class_id": -1,
                        "element_name_list": None,
                        "element_id_list": (),
                        "commit_id": -2,
                    },
                )

    def test_updating_item_from_another_db_map_is_overwritten_by_default_conflict_resolution(self):
        with TemporaryDirectory() as temp_dir:
            url = "sqlite:///" + os.path.join(temp_dir, "db.sqlite")
            with DatabaseMapping(url, create=True) as db_map:
                self._assert_success(db_map.add_entity_class_item(name="my_class"))
                value, type_ = to_database(2.3)
                original_item = self._assert_success(
                    db_map.add_parameter_definition_item(
                        entity_class_name="my_class", name="measurable", default_type=type_, default_value=value
                    )
                )
                db_map.commit_session("Add initial data.")
                self.assertTrue(original_item.is_committed())
                definitions = db_map.query(db_map.parameter_definition_sq).all()
                self.assertEqual(len(definitions), 1)
                value = from_database(definitions[0]["default_value"], definitions[0]["default_type"])
                self.assertEqual(value, 2.3)
                with DatabaseMapping(url) as shadow_db_map:
                    items = shadow_db_map.get_items("parameter_definition")
                    self.assertEqual(len(items), 1)
                    value, type_ = to_database(5.0)
                    items[0].update(default_value=value, default_type=type_)
                    shadow_db_map.commit_session("Changed default value.")
                    definitions = shadow_db_map.query(shadow_db_map.parameter_definition_sq).all()
                    self.assertEqual(len(definitions), 1)
                    value = from_database(definitions[0]["default_value"], definitions[0]["default_type"])
                    self.assertEqual(value, 5.0)
                items = db_map.get_items("parameter_definition")
                self.assertEqual(len(items), 1)
                self.assertEqual(items[0], original_item)
                self.assertFalse(items[0].is_committed())
                db_map.commit_session("Restore default value back to original.")
                definitions = db_map.query(db_map.parameter_definition_sq).all()
                self.assertEqual(len(definitions), 1)
                value = from_database(definitions[0]["default_value"], definitions[0]["default_type"])
                self.assertEqual(value, 2.3)

    def test_resolve_an_update_conflict_in_favor_of_external_modification(self):
        with TemporaryDirectory() as temp_dir:
            url = "sqlite:///" + os.path.join(temp_dir, "db.sqlite")
            with DatabaseMapping(url, create=True) as db_map:
                self._assert_success(db_map.add_entity_class_item(name="my_class"))
                self._assert_success(db_map.add_entity_item(name="my_entity", class_name="my_class"))
                db_map.commit_session("Add initial data.")
                with DatabaseMapping(url) as shadow_db_map:
                    items = shadow_db_map.fetch_more("entity")
                    self.assertEqual(len(items), 1)
                    updated_item = items[0]
                    updated_item.update(name="renamed_entity")
                    shadow_db_map.commit_session("Renamed the entity.")
                items = db_map.fetch_more("entity", resolve_conflicts=select_in_db_item_always)
                self.assertEqual(len(items), 1)
                self.assertEqual(items[0].item_type, updated_item.item_type)
                for keys, values in EntityItem.unique_values_for_item(items[0]):
                    for key, value in zip(keys, values):
                        with self.subTest(key=key):
                            self.assertEqual(value, updated_item[key])

    def test_recreating_deleted_item_externally_brings_it_back_if_favored_by_conflict_resolution(self):
        with TemporaryDirectory() as temp_dir:
            url = "sqlite:///" + os.path.join(temp_dir, "db.sqlite")
            with DatabaseMapping(url, create=True) as db_map:
                removed_item = self._assert_success(db_map.add_entity_class_item(name="my_class"))
                self._assert_success(db_map.add_entity_item(name="my_entity", class_name="my_class"))
                db_map.commit_session("Add initial data.")
                removed_item.remove()
                db_map.commit_session("Remove entity class.")
                self.assertTrue(removed_item.is_committed())
                with DatabaseMapping(url) as shadow_db_map:
                    items = shadow_db_map.fetch_more("entity_class")
                    self.assertEqual(len(items), 0)
                    self._assert_success(shadow_db_map.add_entity_class_item(name="my_class"))
                    shadow_db_map.commit_session("Added entity class back.")
                items = db_map.get_items("entity_class", resolve_conflicts=select_in_db_item_always)
                self.assertEqual(len(items), 1)
                self.assertTrue(items[0].is_valid())
                self.assertFalse(items[0].is_committed())

    def test_restoring_entity_whose_db_id_has_been_replaced_by_external_db_modification(self):
        with TemporaryDirectory() as temp_dir:
            url = "sqlite:///" + os.path.join(temp_dir, "db.sqlite")
            with DatabaseMapping(url, create=True) as db_map:
                self._assert_success(db_map.add_entity_class_item(name="my_class"))
                item = self._assert_success(db_map.add_entity_item(class_name="my_class", name="my_entity"))
                original_id = item["id"]
                db_map.commit_session("Add initial data.")
                items = db_map.fetch_more("entity")
                self.assertEqual(len(items), 1)
                db_map.remove_item("entity", original_id)
                db_map.commit_session("Removed entity.")
                self.assertEqual(len(db_map.get_entity_items()), 0)
                with DatabaseMapping(url) as shadow_db_map:
                    self._assert_success(shadow_db_map.add_entity_item(class_name="my_class", name="other_entity"))
                    shadow_db_map.commit_session("Add entity with different name, probably reusing previous id.")
                items = db_map.fetch_more("entity")
                self.assertEqual(len(items), 1)
                self.assertEqual(items[0]["name"], "other_entity")
                all_items = db_map.get_entity_items()
                self.assertEqual(len(all_items), 1)
                restored_item = db_map.restore_item("entity", original_id)
                self.assertEqual(restored_item["name"], "my_entity")
                all_items = db_map.get_entity_items()
                self.assertEqual(len(all_items), 2)

    def test_cunning_ways_to_make_external_changes(self):
        with TemporaryDirectory() as temp_dir:
            url = "sqlite:///" + os.path.join(temp_dir, "db.sqlite")
            with DatabaseMapping(url, create=True) as db_map:
                self._assert_success(db_map.add_entity_class_item(name="interesting_class"))
                self._assert_success(db_map.add_entity_class_item(name="filler_class"))
                self._assert_success(
                    db_map.add_parameter_definition_item(name="quality", entity_class_name="interesting_class")
                )
                self._assert_success(
                    db_map.add_parameter_definition_item(name="quantity", entity_class_name="filler_class")
                )
                self._assert_success(db_map.add_entity_item(name="object_of_interest", class_name="interesting_class"))
                value, value_type = to_database(2.3)
                self._assert_success(
                    db_map.add_parameter_value_item(
                        parameter_definition_name="quality",
                        entity_class_name="interesting_class",
                        entity_byname=("object_of_interest",),
                        alternative_name="Base",
                        value=value,
                        type=value_type,
                    )
                )
                db_map.commit_session("Add initial data")
                removed_item = db_map.get_entity_item(name="object_of_interest", class_name="interesting_class")
                removed_item.remove()
                db_map.commit_session("Remove object of interest")
                with DatabaseMapping(url) as shadow_db_map:
                    self._assert_success(
                        shadow_db_map.add_entity_item(name="other_entity", class_name="interesting_class")
                    )
                    self._assert_success(shadow_db_map.add_entity_item(name="filler", class_name="filler_class"))
                    value, value_type = to_database(-2.3)
                    self._assert_success(
                        shadow_db_map.add_parameter_value_item(
                            parameter_definition_name="quantity",
                            entity_class_name="filler_class",
                            entity_byname=("filler",),
                            alternative_name="Base",
                            value=value,
                            type=value_type,
                        )
                    )
                    value, value_type = to_database(99.9)
                    self._assert_success(
                        shadow_db_map.add_parameter_value_item(
                            parameter_definition_name="quality",
                            entity_class_name="interesting_class",
                            entity_byname=("other_entity",),
                            alternative_name="Base",
                            value=value,
                            type=value_type,
                        )
                    )
                    shadow_db_map.commit_session("Add entities.")
                entity_items = db_map.get_entity_items()
                self.assertEqual(len(entity_items), 2)
                self.assertEqual(
                    entity_items[0].extended(),
                    {
                        "id": -2,
                        "name": "other_entity",
                        "description": None,
                        "class_id": -1,
                        "element_id_list": (),
                        "element_name_list": (),
                        "commit_id": -4,
                        "class_name": "interesting_class",
                        "dimension_id_list": (),
                        "dimension_name_list": (),
                        "element_byname_list": (),
                        "superclass_id": None,
                        "superclass_name": None,
                    },
                )
                self.assertEqual(
                    entity_items[1].extended(),
                    {
                        "id": -3,
                        "name": "filler",
                        "description": None,
                        "class_id": -2,
                        "element_id_list": (),
                        "element_name_list": (),
                        "commit_id": -4,
                        "class_name": "filler_class",
                        "dimension_id_list": (),
                        "dimension_name_list": (),
                        "element_byname_list": (),
                        "superclass_id": None,
                        "superclass_name": None,
                    },
                )
                value_items = db_map.get_parameter_value_items()
                self.assertEqual(len(value_items), 2)
                self.assertTrue(removed_item.is_committed())
                self.assertEqual(
                    value_items[0].extended(),
                    {
                        "alternative_id": -1,
                        "alternative_name": "Base",
                        "commit_id": -4,
                        "dimension_id_list": (),
                        "dimension_name_list": (),
                        "element_id_list": (),
                        "element_name_list": (),
                        "entity_byname": ("filler",),
                        "entity_class_id": -2,
                        "entity_class_name": "filler_class",
                        "entity_id": -3,
                        "entity_name": "filler",
                        "id": -2,
                        "list_value_id": None,
                        "parameter_definition_id": -2,
                        "parameter_definition_name": "quantity",
                        "parameter_value_list_id": None,
                        "parameter_value_list_name": None,
                        "type": to_database(-2.3)[1],
                        "value": to_database(-2.3)[0],
                    },
                )
                self.assertEqual(
                    value_items[1].extended(),
                    {
                        "alternative_id": -1,
                        "alternative_name": "Base",
                        "commit_id": -4,
                        "dimension_id_list": (),
                        "dimension_name_list": (),
                        "element_id_list": (),
                        "element_name_list": (),
                        "entity_byname": ("other_entity",),
                        "entity_class_id": -1,
                        "entity_class_name": "interesting_class",
                        "entity_id": -2,
                        "entity_name": "other_entity",
                        "id": -3,
                        "list_value_id": None,
                        "parameter_definition_id": -1,
                        "parameter_definition_name": "quality",
                        "parameter_value_list_id": None,
                        "parameter_value_list_name": None,
                        "type": to_database(99.9)[1],
                        "value": to_database(99.9)[0],
                    },
                )

    def test_update_entity_metadata_externally(self):
        with TemporaryDirectory() as temp_dir:
            url = "sqlite:///" + os.path.join(temp_dir, "db.sqlite")
            with DatabaseMapping(url, create=True) as db_map:
                self._assert_success(db_map.add_entity_class_item(name="my_class"))
                self._assert_success(db_map.add_entity_item(name="my_entity", class_name="my_class"))
                metadata_value = '{"sources": [], "contributors": []}'
                self._assert_success(db_map.add_metadata_item(name="my_metadata", value=metadata_value))
                self._assert_success(
                    db_map.add_entity_metadata_item(
                        metadata_name="my_metadata",
                        metadata_value=metadata_value,
                        class_name="my_class",
                        entity_byname=("my_entity",),
                    )
                )
                db_map.commit_session("Add initial data.")
                with DatabaseMapping(url) as shadow_db_map:
                    self._assert_success(shadow_db_map.add_entity_item(name="other_entity", class_name="my_class"))
                    metadata_item = shadow_db_map.get_entity_metadata_item(
                        metadata_name="my_metadata",
                        metadata_value=metadata_value,
                        class_name="my_class",
                        entity_byname=("my_entity",),
                    )
                    self.assertTrue(metadata_item)
                    metadata_item.update(entity_byname=("other_entity",))
                    shadow_db_map.commit_session("Move entity metadata to another entity")
                metadata_items = db_map.get_entity_metadata_items()
                self.assertEqual(len(metadata_items), 2)
                self.assertEqual(
                    metadata_items[0].extended(),
                    {
                        "id": -1,
                        "class_name": "my_class",
                        "entity_byname": ("my_entity",),
                        "entity_id": -1,
                        "metadata_id": -1,
                        "metadata_name": "my_metadata",
                        "metadata_value": metadata_value,
                        "commit_id": None,
                    },
                )
                self.assertFalse(metadata_items[0].is_committed())
                self.assertEqual(
                    metadata_items[1].extended(),
                    {
                        "id": -2,
                        "class_name": "my_class",
                        "entity_byname": ("other_entity",),
                        "entity_id": -2,
                        "metadata_id": -1,
                        "metadata_name": "my_metadata",
                        "metadata_value": metadata_value,
                        "commit_id": -3,
                    },
                )
                self.assertTrue(metadata_items[1].is_committed())

    def test_update_parameter_value_metadata_externally(self):
        with TemporaryDirectory() as temp_dir:
            url = "sqlite:///" + os.path.join(temp_dir, "db.sqlite")
            with DatabaseMapping(url, create=True) as db_map:
                self._assert_success(db_map.add_entity_class_item(name="my_class"))
                self._assert_success(db_map.add_parameter_definition_item(name="x", entity_class_name="my_class"))
                self._assert_success(db_map.add_entity_item(name="my_entity", class_name="my_class"))
                value, value_type = to_database(2.3)
                self._assert_success(
                    db_map.add_parameter_value_item(
                        entity_class_name="my_class",
                        entity_byname=("my_entity",),
                        parameter_definition_name="x",
                        alternative_name="Base",
                        value=value,
                        type=value_type,
                    )
                )
                metadata_value = '{"sources": [], "contributors": []}'
                self._assert_success(db_map.add_metadata_item(name="my_metadata", value=metadata_value))
                self._assert_success(
                    db_map.add_parameter_value_metadata_item(
                        metadata_name="my_metadata",
                        metadata_value=metadata_value,
                        class_name="my_class",
                        entity_byname=("my_entity",),
                        parameter_definition_name="x",
                        alternative_name="Base",
                    )
                )
                db_map.commit_session("Add initial data.")
                with DatabaseMapping(url) as shadow_db_map:
                    self._assert_success(shadow_db_map.add_entity_item(name="other_entity", class_name="my_class"))
                    value, value_type = to_database(5.0)
                    self._assert_success(
                        shadow_db_map.add_parameter_value_item(
                            entity_class_name="my_class",
                            entity_byname=("other_entity",),
                            parameter_definition_name="x",
                            alternative_name="Base",
                            value=value,
                            type=value_type,
                        )
                    )
                    metadata_item = shadow_db_map.get_parameter_value_metadata_item(
                        metadata_name="my_metadata",
                        metadata_value=metadata_value,
                        class_name="my_class",
                        entity_byname=("my_entity",),
                        parameter_definition_name="x",
                        alternative_name="Base",
                    )
                    self.assertTrue(metadata_item)
                    metadata_item.update(entity_byname=("other_entity",))
                    shadow_db_map.commit_session("Move parameter value metadata to another entity")
                metadata_items = db_map.get_parameter_value_metadata_items()
                self.assertEqual(len(metadata_items), 2)
                self.assertEqual(
                    metadata_items[0].extended(),
                    {
                        "id": -1,
                        "class_name": "my_class",
                        "parameter_definition_name": "x",
                        "parameter_value_id": -1,
                        "entity_byname": ("my_entity",),
                        "metadata_id": -1,
                        "metadata_name": "my_metadata",
                        "metadata_value": metadata_value,
                        "alternative_name": "Base",
                        "commit_id": None,
                    },
                )
                self.assertFalse(metadata_items[0].is_committed())
                self.assertEqual(
                    metadata_items[1].extended(),
                    {
                        "id": -2,
                        "class_name": "my_class",
                        "parameter_definition_name": "x",
                        "parameter_value_id": -2,
                        "entity_byname": ("other_entity",),
                        "metadata_id": -1,
                        "metadata_name": "my_metadata",
                        "metadata_value": metadata_value,
                        "alternative_name": "Base",
                        "commit_id": -3,
                    },
                )
                self.assertTrue(metadata_items[1].is_committed())

    def test_update_entity_alternative_externally(self):
        with TemporaryDirectory() as temp_dir:
            url = "sqlite:///" + os.path.join(temp_dir, "db.sqlite")
            with DatabaseMapping(url, create=True) as db_map:
                self._assert_success(db_map.add_entity_class_item(name="my_class"))
                self._assert_success(db_map.add_entity_item(name="my_entity", class_name="my_class"))
                self._assert_success(
                    db_map.add_entity_alternative_item(
                        entity_byname=("my_entity",),
                        entity_class_name="my_class",
                        alternative_name="Base",
                        active=False,
                    )
                )
                db_map.commit_session("Add initial data.")
                with DatabaseMapping(url) as shadow_db_map:
                    self._assert_success(shadow_db_map.add_entity_item(name="other_entity", class_name="my_class"))
                    entity_alternative = shadow_db_map.get_entity_alternative_item(
                        entity_class_name="my_class", entity_byname=("my_entity",), alternative_name="Base"
                    )
                    self.assertTrue(entity_alternative)
                    entity_alternative.update(entity_byname=("other_entity",))
                    shadow_db_map.commit_session("Move entity alternative to another entity.")
                entity_alternatives = db_map.get_entity_alternative_items()
                self.assertEqual(len(entity_alternatives), 2)
                self.assertEqual(
                    entity_alternatives[0].extended(),
                    {
                        "id": -1,
                        "entity_class_name": "my_class",
                        "entity_class_id": -1,
                        "entity_byname": ("my_entity",),
                        "entity_name": "my_entity",
                        "entity_id": -1,
                        "dimension_name_list": (),
                        "dimension_id_list": (),
                        "element_name_list": (),
                        "element_id_list": (),
                        "alternative_name": "Base",
                        "alternative_id": -1,
                        "active": False,
                        "commit_id": None,
                    },
                )
                self.assertFalse(entity_alternatives[0].is_committed())
                self.assertEqual(
                    entity_alternatives[1].extended(),
                    {
                        "id": -2,
                        "entity_class_name": "my_class",
                        "entity_class_id": -1,
                        "entity_byname": ("other_entity",),
                        "entity_name": "other_entity",
                        "entity_id": -2,
                        "dimension_name_list": (),
                        "dimension_id_list": (),
                        "element_name_list": (),
                        "element_id_list": (),
                        "alternative_name": "Base",
                        "alternative_id": -1,
                        "active": False,
                        "commit_id": -3,
                    },
                )
                self.assertTrue(entity_alternatives[1].is_committed())

    def test_update_superclass_subclass_externally(self):
        with TemporaryDirectory() as temp_dir:
            url = "sqlite:///" + os.path.join(temp_dir, "db.sqlite")
            with DatabaseMapping(url, create=True) as db_map:
                self._assert_success(db_map.add_entity_class_item(name="ceiling"))
                self._assert_success(db_map.add_entity_class_item(name="floor"))
                self._assert_success(db_map.add_entity_class_item(name="soil"))
                self._assert_success(
                    db_map.add_superclass_subclass_item(superclass_name="ceiling", subclass_name="floor")
                )
                db_map.commit_session("Add initial data.")
                with DatabaseMapping(url) as shadow_db_map:
                    superclass_subclass = shadow_db_map.get_superclass_subclass_item(subclass_name="floor")
                    superclass_subclass.update(subclass_name="soil")
                    shadow_db_map.commit_session("Changes subclass to another one.")
                superclass_subclasses = db_map.get_superclass_subclass_items()
                self.assertEqual(len(superclass_subclasses), 2)
                self.assertEqual(
                    superclass_subclasses[0].extended(),
                    {
                        "id": -1,
                        "superclass_name": "ceiling",
                        "superclass_id": -1,
                        "subclass_name": "floor",
                        "subclass_id": -2,
                    },
                )
                self.assertFalse(superclass_subclasses[0].is_committed())
                self.assertEqual(
                    superclass_subclasses[1].extended(),
                    {
                        "id": -2,
                        "superclass_name": "ceiling",
                        "superclass_id": -1,
                        "subclass_name": "soil",
                        "subclass_id": -3,
                    },
                )
                self.assertTrue(superclass_subclasses[1].is_committed())

    def test_adding_same_parameters_values_to_different_entities_externally(self):
        with TemporaryDirectory() as temp_dir:
            url = "sqlite:///" + os.path.join(temp_dir, "db.sqlite")
            with DatabaseMapping(url, create=True) as db_map:
                self._assert_success(db_map.add_entity_class_item(name="my_class"))
                self._assert_success(db_map.add_parameter_definition_item(name="x", entity_class_name="my_class"))
                my_entity = self._assert_success(db_map.add_entity_item(name="my_entity", class_name="my_class"))
                value, value_type = to_database(2.3)
                self._assert_success(
                    db_map.add_parameter_value_item(
                        entity_class_name="my_class",
                        entity_byname=("my_entity",),
                        parameter_definition_name="x",
                        alternative_name="Base",
                        value=value,
                        type=value_type,
                    )
                )
                db_map.commit_session("Add initial data.")
                my_entity.remove()
                db_map.commit_session("Remove entity.")
                with DatabaseMapping(url) as shadow_db_map:
                    self._assert_success(shadow_db_map.add_entity_item(name="other_entity", class_name="my_class"))
                    self._assert_success(
                        shadow_db_map.add_parameter_value_item(
                            entity_class_name="my_class",
                            entity_byname=("other_entity",),
                            parameter_definition_name="x",
                            alternative_name="Base",
                            value=value,
                            type=value_type,
                        )
                    )
                    shadow_db_map.commit_session("Add another entity.")
                values = db_map.get_parameter_value_items()
                self.assertEqual(len(values), 1)
                self.assertEqual(
                    values[0].extended(),
                    {
                        "id": -2,
                        "entity_class_name": "my_class",
                        "entity_class_id": -1,
                        "dimension_name_list": (),
                        "dimension_id_list": (),
                        "parameter_definition_name": "x",
                        "parameter_definition_id": -1,
                        "entity_byname": ("other_entity",),
                        "entity_name": "other_entity",
                        "entity_id": -2,
                        "element_name_list": (),
                        "element_id_list": (),
                        "alternative_name": "Base",
                        "alternative_id": -1,
                        "parameter_value_list_name": None,
                        "parameter_value_list_id": None,
                        "list_value_id": None,
                        "type": value_type,
                        "value": value,
                        "commit_id": -4,
                    },
                )

    def test_committing_changes_purged_entity_has_been_overwritten_by_external_change(self):
        with TemporaryDirectory() as temp_dir:
            url = "sqlite:///" + os.path.join(temp_dir, "db.sqlite")
            with DatabaseMapping(url, create=True) as db_map:
                self._assert_success(db_map.add_entity_class_item(name="my_class"))
                self._assert_success(db_map.add_entity_item(name="ghost", class_name="my_class"))
                db_map.commit_session("Add soon-to-be-removed entity.")
                db_map.purge_items("entity")
                db_map.commit_session("Purge entities.")
                with DatabaseMapping(url) as shadow_db_map:
                    self._assert_success(shadow_db_map.add_entity_item(name="other_entity", class_name="my_class"))
                    shadow_db_map.commit_session("Add another entity that steals ghost's id.")
                db_map.do_fetch_all("entity")
                self.assertFalse(db_map.any_uncommitted_items())
                self._assert_success(db_map.add_entity_item(name="dirty_entity", class_name="my_class"))
                self.assertTrue(db_map.any_uncommitted_items())
                db_map.commit_session("Add still uncommitted entity.")
                entities = db_map.query(db_map.wide_entity_sq).all()
                self.assertEqual(len(entities), 2)

    def test_reset_purging(self):
        with TemporaryDirectory() as temp_dir:
            url = "sqlite:///" + os.path.join(temp_dir, "db.sqlite")
            with DatabaseMapping(url, create=True) as db_map:
                self._assert_success(db_map.add_entity_class_item(name="my_class"))
                db_map.commit_session("Add entity_class.")
                self._assert_success(db_map.add_entity_item(name="my_entity", class_name="my_class"))
                db_map.purge_items("entity")
                with DatabaseMapping(url) as shadow_db_map:
                    self._assert_success(shadow_db_map.add_entity_item(name="other_entity", class_name="my_class"))
                    shadow_db_map.commit_session("Add another entity that should not be purged.")
                db_map.reset_purging()
                entities = db_map.get_entity_items("entity")
                self.assertEqual(len(entities), 1)
                self.assertEqual(entities[0]["name"], "other_entity")

    def test_remove_items_by_asterisk(self):
        with DatabaseMapping("sqlite://", create=True) as db_map:
            self._assert_success(db_map.add_alternative_item(name="alt_1"))
            self._assert_success(db_map.add_alternative_item(name="alt_2"))
            db_map.commit_session("Add alternatives.")
            alternatives = db_map.get_alternative_items()
            self.assertEqual(len(alternatives), 3)
            db_map.remove_items("alternative", Asterisk)
            db_map.commit_session("Remove all alternatives.")
            alternatives = db_map.get_alternative_items()
            self.assertEqual(alternatives, [])


class TestDatabaseMappingLegacy(unittest.TestCase):
    """'Backward compatibility' tests, i.e. pre-entity tests converted to work with the entity structure."""

    _db_map = None

    @classmethod
    def setUpClass(cls):
        cls._db_map = CustomDatabaseMapping(IN_MEMORY_DB_URL, create=True)

    @classmethod
    def tearDownClass(cls):
        cls._db_map.close()

    def test_construction_with_filters(self):
        db_url = IN_MEMORY_DB_URL + "?spinedbfilter=fltr1&spinedbfilter=fltr2"
        with patch("spinedb_api.db_mapping.apply_filter_stack") as mock_apply:
            with patch(
                "spinedb_api.db_mapping.load_filters", return_value=[{"fltr1": "config1", "fltr2": "config2"}]
            ) as mock_load:
                db_map = CustomDatabaseMapping(db_url, create=True)
                db_map.close()
                mock_load.assert_called_once_with(["fltr1", "fltr2"])
                mock_apply.assert_called_once_with(db_map, [{"fltr1": "config1", "fltr2": "config2"}])

    def test_construction_with_sqlalchemy_url_and_filters(self):
        sa_url = URL("sqlite")
        sa_url.query = {"spinedbfilter": ["fltr1", "fltr2"]}
        with patch("spinedb_api.db_mapping.apply_filter_stack") as mock_apply:
            with patch(
                "spinedb_api.db_mapping.load_filters", return_value=[{"fltr1": "config1", "fltr2": "config2"}]
            ) as mock_load:
                db_map = CustomDatabaseMapping(sa_url, create=True)
                db_map.close()

                mock_load.assert_called_once_with(["fltr1", "fltr2"])
                mock_apply.assert_called_once_with(db_map, [{"fltr1": "config1", "fltr2": "config2"}])

    def test_entity_sq(self):
        columns = ["id", "class_id", "name", "description", "commit_id"]
        self.assertEqual(len(self._db_map.entity_sq.c), len(columns))
        for column_name in columns:
            self.assertTrue(hasattr(self._db_map.entity_sq.c, column_name))

    def test_object_class_sq(self):
        columns = ["id", "name", "description", "display_order", "display_icon", "hidden"]
        self.assertEqual(len(self._db_map.object_class_sq.c), len(columns))
        for column_name in columns:
            self.assertTrue(hasattr(self._db_map.object_class_sq.c, column_name))

    def test_object_sq(self):
        columns = ["id", "class_id", "name", "description", "commit_id"]
        self.assertEqual(len(self._db_map.object_sq.c), len(columns))
        for column_name in columns:
            self.assertTrue(hasattr(self._db_map.object_sq.c, column_name))

    def test_relationship_class_sq(self):
        columns = ["id", "dimension", "object_class_id", "name", "description", "display_icon", "hidden"]
        self.assertEqual(len(self._db_map.relationship_class_sq.c), len(columns))
        for column_name in columns:
            self.assertTrue(hasattr(self._db_map.relationship_class_sq.c, column_name))

    def test_relationship_sq(self):
        columns = ["id", "dimension", "object_id", "class_id", "name", "commit_id"]
        self.assertEqual(len(self._db_map.relationship_sq.c), len(columns))
        for column_name in columns:
            self.assertTrue(hasattr(self._db_map.relationship_sq.c, column_name))

    def test_entity_group_sq(self):
        columns = ["id", "entity_id", "entity_class_id", "member_id"]
        self.assertEqual(len(self._db_map.entity_group_sq.c), len(columns))
        for column_name in columns:
            self.assertTrue(hasattr(self._db_map.entity_group_sq.c, column_name))

    def test_parameter_definition_sq(self):
        columns = [
            "id",
            "name",
            "description",
            "entity_class_id",
            "default_value",
            "default_type",
            "list_value_id",
            "commit_id",
            "parameter_value_list_id",
        ]
        self.assertEqual(len(self._db_map.parameter_definition_sq.c), len(columns))
        for column_name in columns:
            self.assertTrue(hasattr(self._db_map.parameter_definition_sq.c, column_name))

    def test_parameter_value_sq(self):
        columns = [
            "id",
            "parameter_definition_id",
            "entity_class_id",
            "entity_id",
            "value",
            "type",
            "list_value_id",
            "commit_id",
            "alternative_id",
        ]
        self.assertEqual(len(self._db_map.parameter_value_sq.c), len(columns))
        for column_name in columns:
            self.assertTrue(hasattr(self._db_map.parameter_value_sq.c, column_name))

    def test_parameter_value_list_sq(self):
        columns = ["id", "name", "commit_id"]
        self.assertEqual(len(self._db_map.parameter_value_list_sq.c), len(columns))
        for column_name in columns:
            self.assertTrue(hasattr(self._db_map.parameter_value_list_sq.c, column_name))

    def test_ext_object_sq(self):
        columns = ["id", "class_id", "class_name", "name", "description", "group_id", "commit_id"]
        self.assertEqual(len(self._db_map.ext_object_sq.c), len(columns))
        for column_name in columns:
            self.assertTrue(hasattr(self._db_map.ext_object_sq.c, column_name))

    def test_ext_relationship_class_sq(self):
        columns = [
            "id",
            "name",
            "description",
            "display_icon",
            "dimension",
            "object_class_id",
            "object_class_name",
        ]
        self.assertEqual(len(self._db_map.ext_relationship_class_sq.c), len(columns))
        for column_name in columns:
            self.assertTrue(hasattr(self._db_map.ext_relationship_class_sq.c, column_name))

    def test_wide_relationship_class_sq(self):
        columns = ["id", "name", "description", "display_icon", "object_class_id_list", "object_class_name_list"]
        self.assertEqual(len(self._db_map.wide_relationship_class_sq.c), len(columns))
        for column_name in columns:
            self.assertTrue(hasattr(self._db_map.wide_relationship_class_sq.c, column_name))

    def test_ext_relationship_sq(self):
        columns = [
            "id",
            "name",
            "class_id",
            "class_name",
            "dimension",
            "object_id",
            "object_name",
            "object_class_id",
            "object_class_name",
            "commit_id",
        ]
        self.assertEqual(len(self._db_map.ext_relationship_sq.c), len(columns))
        for column_name in columns:
            self.assertTrue(hasattr(self._db_map.ext_relationship_sq.c, column_name))

    def test_wide_relationship_sq(self):
        columns = [
            "id",
            "name",
            "class_id",
            "class_name",
            "commit_id",
            "object_id_list",
            "object_name_list",
            "object_class_id_list",
            "object_class_name_list",
        ]
        self.assertEqual(len(self._db_map.wide_relationship_sq.c), len(columns))
        for column_name in columns:
            self.assertTrue(hasattr(self._db_map.wide_relationship_sq.c, column_name))

    def test_object_parameter_definition_sq(self):
        columns = [
            "id",
            "entity_class_id",
            "entity_class_name",
            "object_class_id",
            "object_class_name",
            "parameter_name",
            "value_list_id",
            "value_list_name",
            "default_value",
            "default_type",
            "description",
        ]
        self.assertEqual(len(self._db_map.object_parameter_definition_sq.c), len(columns))
        for column_name in columns:
            self.assertTrue(hasattr(self._db_map.object_parameter_definition_sq.c, column_name))

    def test_relationship_parameter_definition_sq(self):
        columns = [
            "id",
            "entity_class_id",
            "entity_class_name",
            "relationship_class_id",
            "relationship_class_name",
            "object_class_id_list",
            "object_class_name_list",
            "parameter_name",
            "value_list_id",
            "value_list_name",
            "default_value",
            "default_type",
            "description",
        ]
        self.assertEqual(len(self._db_map.relationship_parameter_definition_sq.c), len(columns))
        for column_name in columns:
            self.assertTrue(hasattr(self._db_map.relationship_parameter_definition_sq.c, column_name))

    def test_object_parameter_value_sq(self):
        columns = [
            "id",
            "entity_class_id",
            "object_class_id",
            "object_class_name",
            "entity_id",
            "object_id",
            "object_name",
            "parameter_id",
            "parameter_name",
            "alternative_id",
            "alternative_name",
            "value",
            "type",
        ]
        self.assertEqual(len(self._db_map.object_parameter_value_sq.c), len(columns))
        for column_name in columns:
            self.assertTrue(hasattr(self._db_map.object_parameter_value_sq.c, column_name))

    def test_relationship_parameter_value_sq(self):
        columns = [
            "id",
            "entity_class_id",
            "relationship_class_id",
            "relationship_class_name",
            "object_class_id_list",
            "object_class_name_list",
            "entity_id",
            "relationship_id",
            "object_id_list",
            "object_name_list",
            "parameter_id",
            "parameter_name",
            "alternative_id",
            "alternative_name",
            "value",
            "type",
        ]
        self.assertEqual(len(self._db_map.relationship_parameter_value_sq.c), len(columns))
        for column_name in columns:
            self.assertTrue(hasattr(self._db_map.relationship_parameter_value_sq.c, column_name))

    def test_wide_parameter_value_list_sq(self):
        columns = ["id", "name", "value_index_list", "value_id_list", "commit_id"]
        self.assertEqual(len(self._db_map.wide_parameter_value_list_sq.c), len(columns))
        for column_name in columns:
            self.assertTrue(hasattr(self._db_map.wide_parameter_value_list_sq.c, column_name))

    def test_get_import_alternative_returns_base_alternative_by_default(self):
        alternative_name = self._db_map.get_import_alternative_name()
        self.assertEqual(alternative_name, "Base")


class TestDatabaseMappingQueries(unittest.TestCase):
    def setUp(self):
        self._db_map = CustomDatabaseMapping(IN_MEMORY_DB_URL, create=True)

    def tearDown(self):
        self._db_map.close()

    def create_object_classes(self):
        obj_classes = ['class1', 'class2']
        import_functions.import_object_classes(self._db_map, obj_classes)
        return obj_classes

    def create_objects(self):
        objects = [('class1', 'obj11'), ('class1', 'obj12'), ('class2', 'obj21')]
        import_functions.import_objects(self._db_map, objects)
        return objects

    def create_relationship_classes(self):
        relationship_classes = [('rel1', ['class1']), ('rel2', ['class1', 'class2'])]
        import_functions.import_relationship_classes(self._db_map, relationship_classes)
        return relationship_classes

    def create_relationships(self):
        relationships = [('rel1', ['obj11']), ('rel2', ['obj11', 'obj21'])]
        import_functions.import_relationships(self._db_map, relationships)
        return relationships

    def test_commit_sq_hides_pending_commit(self):
        commits = self._db_map.query(self._db_map.commit_sq).all()
        self.assertEqual(len(commits), 1)

    def test_alternative_sq(self):
        import_functions.import_alternatives(self._db_map, (("alt1", "test alternative"),))
        self._db_map.commit_session("test")
        alternative_rows = self._db_map.query(self._db_map.alternative_sq).all()
        expected_names_and_descriptions = {"Base": "Base alternative", "alt1": "test alternative"}
        self.assertEqual(len(alternative_rows), len(expected_names_and_descriptions))
        for row in alternative_rows:
            self.assertTrue(row.name in expected_names_and_descriptions)
            self.assertEqual(row.description, expected_names_and_descriptions[row.name])
            expected_names_and_descriptions.pop(row.name)
        self.assertEqual(expected_names_and_descriptions, {})

    def test_scenario_sq(self):
        import_functions.import_scenarios(self._db_map, (("scen1", True, "test scenario"),))
        self._db_map.commit_session("test")
        scenario_rows = self._db_map.query(self._db_map.scenario_sq).all()
        self.assertEqual(len(scenario_rows), 1)
        self.assertEqual(scenario_rows[0].name, "scen1")
        self.assertEqual(scenario_rows[0].description, "test scenario")
        self.assertTrue(scenario_rows[0].active)

    def test_ext_linked_scenario_alternative_sq(self):
        import_functions.import_scenarios(self._db_map, (("scen1", True),))
        import_functions.import_alternatives(self._db_map, ("alt1", "alt2", "alt3"))
        import_functions.import_scenario_alternatives(self._db_map, (("scen1", "alt2"),))
        import_functions.import_scenario_alternatives(self._db_map, (("scen1", "alt3"),))
        import_functions.import_scenario_alternatives(self._db_map, (("scen1", "alt1"),))
        self._db_map.commit_session("test")
        scenario_alternative_rows = self._db_map.query(self._db_map.ext_linked_scenario_alternative_sq).all()
        self.assertEqual(len(scenario_alternative_rows), 3)
        expected_befores = {"alt2": "alt3", "alt3": "alt1", "alt1": None}
        expected_ranks = {"alt2": 1, "alt3": 2, "alt1": 3}
        for row in scenario_alternative_rows:
            self.assertEqual(row.scenario_name, "scen1")
            self.assertIn(row.alternative_name, expected_befores)
            self.assertEqual(row.rank, expected_ranks[row.alternative_name])
            expected_before_alternative = expected_befores.pop(row.alternative_name)
            self.assertEqual(row.before_alternative_name, expected_before_alternative)
            if expected_before_alternative is not None:
                self.assertIsNotNone(row.before_alternative_id)
                self.assertEqual(row.before_rank, expected_ranks[row.before_alternative_name])
            else:
                self.assertIsNone(row.before_alternative_id)
                self.assertIsNone(row.before_rank)
        self.assertEqual(expected_befores, {})

    def test_entity_class_sq(self):
        obj_classes = self.create_object_classes()
        relationship_classes = self.create_relationship_classes()
        self._db_map.commit_session("test")
        results = self._db_map.query(self._db_map.entity_class_sq).all()
        # Check that number of results matches total entities
        self.assertEqual(len(results), len(obj_classes) + len(relationship_classes))
        # Check result values
        for row, class_name in zip(results, obj_classes + [rel[0] for rel in relationship_classes]):
            self.assertEqual(row.name, class_name)

    def test_entity_sq(self):
        self.create_object_classes()
        objects = self.create_objects()
        self.create_relationship_classes()
        relationships = self.create_relationships()
        self._db_map.commit_session("test")
        entity_rows = self._db_map.query(self._db_map.entity_sq).all()
        self.assertEqual(len(entity_rows), len(objects) + len(relationships))
        object_names = [o[1] for o in objects]
        relationship_names = [name_from_elements(r[1]) for r in relationships]
        for row, expected_name in zip(entity_rows, object_names + relationship_names):
            self.assertEqual(row.name, expected_name)

    def test_object_class_sq_picks_object_classes_only(self):
        obj_classes = self.create_object_classes()
        self.create_relationship_classes()
        self._db_map.commit_session("test")
        class_rows = self._db_map.query(self._db_map.object_class_sq).all()
        self.assertEqual(len(class_rows), len(obj_classes))
        for row, expected_name in zip(class_rows, obj_classes):
            self.assertEqual(row.name, expected_name)

    def test_object_sq_picks_objects_only(self):
        self.create_object_classes()
        objects = self.create_objects()
        self.create_relationship_classes()
        self.create_relationships()
        self._db_map.commit_session("test")
        object_rows = self._db_map.query(self._db_map.object_sq).all()
        self.assertEqual(len(object_rows), len(objects))
        for row, expected_object in zip(object_rows, objects):
            self.assertEqual(row.name, expected_object[1])

    def test_wide_relationship_class_sq(self):
        self.create_object_classes()
        relationship_classes = self.create_relationship_classes()
        self._db_map.commit_session("test")
        class_rows = self._db_map.query(self._db_map.wide_relationship_class_sq).all()
        self.assertEqual(len(class_rows), 2)
        for row, relationship_class in zip(class_rows, relationship_classes):
            self.assertEqual(row.name, relationship_class[0])
            self.assertEqual(row.object_class_name_list, ",".join(relationship_class[1]))

    def test_wide_relationship_sq(self):
        self.create_object_classes()
        self.create_objects()
        relationship_classes = self.create_relationship_classes()
        object_classes = {rel_class[0]: rel_class[1] for rel_class in relationship_classes}
        relationships = self.create_relationships()
        self._db_map.commit_session("test")
        relationship_rows = self._db_map.query(self._db_map.wide_relationship_sq).all()
        self.assertEqual(len(relationship_rows), 2)
        for row, relationship in zip(relationship_rows, relationships):
            self.assertEqual(row.name, name_from_elements(relationship[1]))
            self.assertEqual(row.class_name, relationship[0])
            self.assertEqual(row.object_class_name_list, ",".join(object_classes[relationship[0]]))
            self.assertEqual(row.object_name_list, ",".join(relationship[1]))

    def test_parameter_definition_sq_for_object_class(self):
        self.create_object_classes()
        import_functions.import_object_parameters(self._db_map, (("class1", "par1"),))
        self._db_map.commit_session("test")
        definition_rows = self._db_map.query(self._db_map.parameter_definition_sq).all()
        self.assertEqual(len(definition_rows), 1)
        self.assertEqual(definition_rows[0].name, "par1")
        self.assertIsNotNone(definition_rows[0].entity_class_id)

    def test_parameter_definition_sq_for_relationship_class(self):
        self.create_object_classes()
        self.create_relationship_classes()
        import_functions.import_relationship_parameters(self._db_map, (("rel1", "par1"),))
        self._db_map.commit_session("test")
        definition_rows = self._db_map.query(self._db_map.parameter_definition_sq).all()
        self.assertEqual(len(definition_rows), 1)
        self.assertEqual(definition_rows[0].name, "par1")
        self.assertIsNotNone(definition_rows[0].entity_class_id)

    def test_entity_parameter_definition_sq_for_object_class(self):
        self.create_object_classes()
        self.create_relationship_classes()
        import_functions.import_object_parameters(self._db_map, (("class1", "par1"),))
        self._db_map.commit_session("test")
        definition_rows = self._db_map.query(self._db_map.entity_parameter_definition_sq).all()
        self.assertEqual(len(definition_rows), 1)
        self.assertEqual(definition_rows[0].parameter_name, "par1")
        self.assertEqual(definition_rows[0].entity_class_name, "class1")
        self.assertEqual(definition_rows[0].object_class_name, "class1")
        self.assertIsNone(definition_rows[0].relationship_class_id)
        self.assertIsNone(definition_rows[0].relationship_class_name)
        self.assertIsNone(definition_rows[0].object_class_id_list)
        self.assertIsNone(definition_rows[0].object_class_name_list)

    def test_entity_parameter_definition_sq_for_relationship_class(self):
        object_classes = self.create_object_classes()
        self.create_relationship_classes()
        import_functions.import_relationship_parameters(self._db_map, (("rel2", "par1"),))
        self._db_map.commit_session("test")
        definition_rows = self._db_map.query(self._db_map.entity_parameter_definition_sq).all()
        self.assertEqual(len(definition_rows), 1)
        self.assertEqual(definition_rows[0].parameter_name, "par1")
        self.assertEqual(definition_rows[0].entity_class_name, "rel2")
        self.assertIsNotNone(definition_rows[0].relationship_class_id)
        self.assertEqual(definition_rows[0].relationship_class_name, "rel2")
        self.assertIsNotNone(definition_rows[0].object_class_id_list)
        self.assertEqual(definition_rows[0].object_class_name_list, ",".join(object_classes))
        self.assertIsNone(definition_rows[0].object_class_name)

    def test_entity_parameter_definition_sq_with_multiple_relationship_classes_but_single_parameter(self):
        self.create_object_classes()
        self.create_relationship_classes()
        obj_parameter_definitions = [('class1', 'par1a'), ('class1', 'par1b')]
        rel_parameter_definitions = [('rel1', 'rpar1a')]
        import_functions.import_object_parameters(self._db_map, obj_parameter_definitions)
        import_functions.import_relationship_parameters(self._db_map, rel_parameter_definitions)
        self._db_map.commit_session("test")
        results = self._db_map.query(self._db_map.entity_parameter_definition_sq).all()
        # Check that number of results matches total entities
        self.assertEqual(len(results), len(obj_parameter_definitions) + len(rel_parameter_definitions))
        # Check result values
        for row, par_def in zip(results, obj_parameter_definitions + rel_parameter_definitions):
            self.assertTupleEqual((row.entity_class_name, row.parameter_name), par_def)

    def test_entity_parameter_values(self):
        self.create_object_classes()
        self.create_objects()
        self.create_relationship_classes()
        self.create_relationships()
        obj_parameter_definitions = [('class1', 'par1a'), ('class1', 'par1b'), ('class2', 'par2a')]
        rel_parameter_definitions = [('rel1', 'rpar1a'), ('rel2', 'rpar2a')]
        import_functions.import_object_parameters(self._db_map, obj_parameter_definitions)
        import_functions.import_relationship_parameters(self._db_map, rel_parameter_definitions)
        object_parameter_values = [
            ('class1', 'obj11', 'par1a', 123),
            ('class1', 'obj11', 'par1b', 333),
            ('class2', 'obj21', 'par2a', 'empty'),
        ]
        _, errors = import_functions.import_object_parameter_values(self._db_map, object_parameter_values)
        self.assertFalse(errors)
        relationship_parameter_values = [('rel1', ['obj11'], 'rpar1a', 1.1), ('rel2', ['obj11', 'obj21'], 'rpar2a', 42)]
        _, errors = import_functions.import_relationship_parameter_values(self._db_map, relationship_parameter_values)
        self.assertFalse(errors)
        self._db_map.commit_session("test")
        results = self._db_map.query(self._db_map.entity_parameter_value_sq).all()
        # Check that number of results matches total entities
        self.assertEqual(len(results), len(object_parameter_values) + len(relationship_parameter_values))
        # Check result values
        for row, par_val in zip(results, object_parameter_values + relationship_parameter_values):
            self.assertEqual(row.entity_class_name, par_val[0])
            if row.object_name:  # This is an object parameter
                self.assertEqual(row.object_name, par_val[1])
            else:  # This is a relationship parameter
                self.assertEqual(row.object_name_list, ','.join(par_val[1]))
            self.assertEqual(row.parameter_name, par_val[2])
            self.assertEqual(from_database(row.value, row.type), par_val[3])

    def test_wide_parameter_value_list_sq(self):
        _, errors = import_functions.import_parameter_value_lists(
            self._db_map, (("list1", "value1"), ("list1", "value2"), ("list2", "valueA"))
        )
        self.assertEqual(errors, [])
        self._db_map.commit_session("test")
        value_lists = self._db_map.query(self._db_map.wide_parameter_value_list_sq).all()
        self.assertEqual(len(value_lists), 2)
        self.assertEqual(value_lists[0].name, "list1")
        self.assertEqual(value_lists[1].name, "list2")

    def test_filter_query_accepts_multiple_criteria(self):
        classes, errors = self._db_map.add_entity_classes({"name": "Real"}, {"name": "Fake"})
        self.assertEqual(errors, [])
        self.assertEqual(len(classes), 2)
        self.assertEqual(classes[0]["name"], "Real")
        self.assertEqual(classes[1]["name"], "Fake")
        real_class_id = classes[0]["id"]
        fake_class_id = classes[1]["id"]
        _, errors = self._db_map.add_entities(
            {"name": "entity 1", "class_id": real_class_id},
            {"name": "entity_2", "class_id": real_class_id},
            {"name": "entity_1", "class_id": fake_class_id},
        )
        self.assertEqual(errors, [])
        self._db_map.commit_session("Add test data")
        sq = self._db_map.wide_entity_class_sq
        real_class_id = self._db_map.query(sq).filter(sq.c.name == "Real").one().id
        sq = self._db_map.wide_entity_sq
        entity = self._db_map.query(sq).filter(sq.c.name == "entity 1", sq.c.class_id == 1).one()
        self.assertEqual(entity.name, "entity 1")
        self.assertEqual(entity.class_id, real_class_id)


class TestDatabaseMappingGet(unittest.TestCase):
    def setUp(self):
        self._db_map = CustomDatabaseMapping(IN_MEMORY_DB_URL, create=True)

    def tearDown(self):
        self._db_map.close()

    def test_get_entity_class_items_check_fields(self):
        import_functions.import_data(self._db_map, entity_classes=(("fish",),))
        with self.assertRaises(SpineDBAPIError):
            self._db_map.get_entity_class_item(entity_class_name="fish")
        with self.assertRaises(SpineDBAPIError):
            self._db_map.get_entity_class_item(name=("fish",))
        self._db_map.get_entity_class_item(name="fish")

    def test_get_entity_alternative_items(self):
        import_functions.import_data(
            self._db_map,
            entity_classes=(("fish",),),
            entities=(("fish", "Nemo"),),
            entity_alternatives=(("fish", "Nemo", "Base", True),),
        )
        ea_item = self._db_map.get_entity_alternative_item(
            alternative_name="Base", entity_class_name="fish", entity_byname=("Nemo",)
        )
        self.assertIsNotNone(ea_item)
        ea_items = self._db_map.get_entity_alternative_items(
            alternative_name="Base", entity_class_name="fish", entity_byname=("Nemo",)
        )
        self.assertEqual(len(ea_items), 1)
        self.assertEqual(ea_items[0], ea_item)


class TestDatabaseMappingAdd(unittest.TestCase):
    def setUp(self):
        self._db_map = CustomDatabaseMapping(IN_MEMORY_DB_URL, create=True)

    def tearDown(self):
        self._db_map.close()

    def test_add_and_retrieve_many_objects(self):
        """Tests add many objects into db and retrieving them."""
        items, _ = self._db_map.add_object_classes({"name": "testclass"})
        class_id = next(iter(items))["id"]
        added = self._db_map.add_objects(*[{"name": str(i), "class_id": class_id} for i in range(1001)])[0]
        self.assertEqual(len(added), 1001)
        self._db_map.commit_session("test_commit")
        self.assertEqual(self._db_map.query(self._db_map.entity_sq).count(), 1001)

    def test_add_object_classes(self):
        """Test that adding object classes works."""
        self._db_map.add_object_classes({"name": "fish"}, {"name": "dog"})
        self._db_map.commit_session("add")
        object_classes = self._db_map.query(self._db_map.object_class_sq).all()
        self.assertEqual(len(object_classes), 2)
        self.assertEqual(object_classes[0].name, "fish")
        self.assertEqual(object_classes[1].name, "dog")

    def test_add_object_class_with_invalid_name(self):
        """Test that adding object classes with empty name raises error"""
        with self.assertRaises(SpineIntegrityError):
            self._db_map.add_object_classes({"name": ""}, strict=True)

    def test_add_object_classes_with_same_name(self):
        """Test that adding two object classes with the same name only adds one of them."""
        self._db_map.add_object_classes({"name": "fish"}, {"name": "fish"})
        self._db_map.commit_session("add")
        object_classes = self._db_map.query(self._db_map.object_class_sq).all()
        self.assertEqual(len(object_classes), 1)
        self.assertEqual(object_classes[0].name, "fish")

    def test_add_object_class_with_same_name_as_existing_one(self):
        """Test that adding an object class with an already taken name raises an integrity error."""
        self._db_map.add_object_classes({"name": "fish"}, {"name": "fish"})
        with self.assertRaises(SpineIntegrityError):
            self._db_map.add_object_classes({"name": "fish"}, strict=True)

    def test_add_objects(self):
        """Test that adding objects works."""
        self._db_map.add_object_classes({"name": "fish", "id": 1})
        self._db_map.add_objects({"name": "nemo", "class_id": 1}, {"name": "dory", "class_id": 1})
        self._db_map.commit_session("add")
        objects = self._db_map.query(self._db_map.object_sq).all()
        self.assertEqual(len(objects), 2)
        self.assertEqual(objects[0].name, "nemo")
        self.assertEqual(objects[0].class_id, 1)
        self.assertEqual(objects[1].name, "dory")
        self.assertEqual(objects[1].class_id, 1)

    def test_add_object_with_invalid_name(self):
        """Test that adding object classes with empty name raises error"""
        self._db_map.add_object_classes({"name": "fish"})
        with self.assertRaises(SpineIntegrityError):
            self._db_map.add_objects({"name": "", "entity_class_name": "fish"}, strict=True)

    def test_add_objects_with_same_name(self):
        """Test that adding two objects with the same name only adds one of them."""
        self._db_map.add_object_classes({"name": "fish", "id": 1})
        self._db_map.add_objects({"name": "nemo", "class_id": 1}, {"name": "nemo", "class_id": 1})
        self._db_map.commit_session("add")
        objects = self._db_map.query(self._db_map.object_sq).all()
        self.assertEqual(len(objects), 1)
        self.assertEqual(objects[0].name, "nemo")
        self.assertEqual(objects[0].class_id, 1)

    def test_add_object_with_same_name_as_existing_one(self):
        """Test that adding an object with an already taken name raises an integrity error."""
        self._db_map.add_object_classes({"name": "fish"})
        self._db_map.add_objects({"name": "nemo", "class_id": 1})
        with self.assertRaises(SpineIntegrityError):
            self._db_map.add_objects({"name": "nemo", "class_id": 1}, strict=True)

    def test_add_object_with_invalid_class(self):
        """Test that adding an object with a non existing class raises an integrity error."""
        self._db_map.add_object_classes({"name": "fish"})
        with self.assertRaises(SpineIntegrityError):
            self._db_map.add_objects({"name": "pluto", "class_id": 2}, strict=True)

    def test_add_relationship_classes(self):
        """Test that adding relationship classes works."""
        self._db_map.add_object_classes({"name": "oc1", "id": 1}, {"name": "oc2", "id": 2})
        self._db_map.add_wide_relationship_classes(
            {"name": "rc1", "object_class_id_list": [1, 2]}, {"name": "rc2", "object_class_id_list": [2, 1]}
        )
        self._db_map.commit_session("add")
        table = self._db_map.get_table("entity_class_dimension")
        ent_cls_dims = self._db_map.query(table).all()
        rel_clss = self._db_map.query(self._db_map.wide_relationship_class_sq).all()
        self.assertEqual(len(ent_cls_dims), 4)
        self.assertEqual(rel_clss[0].name, "rc1")
        self.assertEqual(ent_cls_dims[0].dimension_id, 1)
        self.assertEqual(ent_cls_dims[1].dimension_id, 2)
        self.assertEqual(rel_clss[1].name, "rc2")
        self.assertEqual(ent_cls_dims[2].dimension_id, 2)
        self.assertEqual(ent_cls_dims[3].dimension_id, 1)

    def test_add_relationship_classes_with_invalid_name(self):
        """Test that adding object classes with empty name raises error"""
        self._db_map.add_object_classes({"name": "fish"})
        with self.assertRaises(SpineIntegrityError):
            self._db_map.add_wide_relationship_classes({"name": "", "object_class_id_list": [1]}, strict=True)

    def test_add_relationship_classes_with_same_name(self):
        """Test that adding two relationship classes with the same name only adds one of them."""
        self._db_map.add_object_classes({"name": "oc1", "id": 1}, {"name": "oc2", "id": 2})
        self._db_map.add_wide_relationship_classes(
            {"name": "rc1", "object_class_id_list": [1, 2]},
            {"name": "rc1", "object_class_id_list": [1, 2]},
            strict=False,
        )
        self._db_map.commit_session("add")
        table = self._db_map.get_table("entity_class_dimension")
        ecs_dims = self._db_map.query(table).all()
        relationship_classes = self._db_map.query(self._db_map.wide_relationship_class_sq).all()
        self.assertEqual(len(ecs_dims), 2)
        self.assertEqual(len(relationship_classes), 1)
        self.assertEqual(relationship_classes[0].name, "rc1")
        self.assertEqual(ecs_dims[0].dimension_id, 1)
        self.assertEqual(ecs_dims[1].dimension_id, 2)

    def test_add_relationship_class_with_same_name_as_existing_one(self):
        """Test that adding a relationship class with an already taken name raises an integrity error."""
        query_wrapper = create_query_wrapper(self._db_map)
        with mock.patch.object(CustomDatabaseMapping, "query") as mock_query, mock.patch.object(
            CustomDatabaseMapping, "object_class_sq"
        ) as mock_object_class_sq, mock.patch.object(
            CustomDatabaseMapping, "wide_relationship_class_sq"
        ) as mock_wide_rel_cls_sq:
            mock_query.side_effect = query_wrapper
            mock_object_class_sq.return_value = [
                KeyedTuple([1, "fish"], labels=["id", "name"]),
                KeyedTuple([2, "dog"], labels=["id", "name"]),
            ]
            mock_wide_rel_cls_sq.return_value = [
                KeyedTuple([1, "1,2", "fish__dog"], labels=["id", "object_class_id_list", "name"])
            ]
            with self.assertRaises(SpineIntegrityError):
                self._db_map.add_wide_relationship_classes(
                    {"name": "fish__dog", "object_class_id_list": [1, 2]}, strict=True
                )

    def test_add_relationship_class_with_invalid_object_class(self):
        """Test that adding a relationship class with a non existing object class raises an integrity error."""
        query_wrapper = create_query_wrapper(self._db_map)
        with mock.patch.object(CustomDatabaseMapping, "query") as mock_query, mock.patch.object(
            CustomDatabaseMapping, "object_class_sq"
        ) as mock_object_class_sq, mock.patch.object(CustomDatabaseMapping, "wide_relationship_class_sq"):
            mock_query.side_effect = query_wrapper
            mock_object_class_sq.return_value = [KeyedTuple([1, "fish"], labels=["id", "name"])]
            with self.assertRaises(SpineIntegrityError):
                self._db_map.add_wide_relationship_classes(
                    {"name": "fish__dog", "object_class_id_list": [1, 2]}, strict=True
                )

    def test_add_relationships(self):
        """Test that adding relationships works."""
        self._db_map.add_object_classes({"name": "oc1", "id": 1}, {"name": "oc2", "id": 2})
        self._db_map.add_wide_relationship_classes({"name": "rc1", "object_class_id_list": [1, 2], "id": 3})
        self._db_map.add_objects({"name": "o1", "class_id": 1, "id": 1}, {"name": "o2", "class_id": 2, "id": 2})
        self._db_map.add_wide_relationships({"name": "nemo__pluto", "class_id": 3, "object_id_list": [1, 2]})
        self._db_map.commit_session("add")
        ent_els = self._db_map.query(self._db_map.get_table("entity_element")).all()
        relationships = self._db_map.query(self._db_map.wide_relationship_sq).all()
        self.assertEqual(len(ent_els), 2)
        self.assertEqual(len(relationships), 1)
        self.assertEqual(relationships[0].name, "nemo__pluto")
        self.assertEqual(ent_els[0].entity_class_id, 3)
        self.assertEqual(ent_els[0].element_id, 1)
        self.assertEqual(ent_els[1].entity_class_id, 3)
        self.assertEqual(ent_els[1].element_id, 2)

    def test_add_relationship_with_invalid_name(self):
        """Test that adding object classes with empty name raises error"""
        self._db_map.add_object_classes({"name": "oc1", "id": 1}, strict=True)
        self._db_map.add_wide_relationship_classes({"name": "rc1", "object_class_id_list": [1]}, strict=True)
        self._db_map.add_objects({"name": "o1", "class_id": 1}, strict=True)
        with self.assertRaises(SpineIntegrityError):
            self._db_map.add_wide_relationships({"name": "", "class_id": 2, "object_id_list": [1]}, strict=True)

    def test_add_identical_relationships(self):
        """Test that adding two relationships with the same class and same objects only adds the first one."""
        self._db_map.add_object_classes({"name": "oc1", "id": 1}, {"name": "oc2", "id": 2})
        self._db_map.add_wide_relationship_classes({"name": "rc1", "object_class_id_list": [1, 2], "id": 3})
        self._db_map.add_objects({"name": "o1", "class_id": 1, "id": 1}, {"name": "o2", "class_id": 2, "id": 2})
        self._db_map.add_wide_relationships(
            {"name": "nemo__pluto", "class_id": 3, "object_id_list": [1, 2]},
            {"name": "nemo__pluto_duplicate", "class_id": 3, "object_id_list": [1, 2]},
        )
        self._db_map.commit_session("add")
        relationships = self._db_map.query(self._db_map.wide_relationship_sq).all()
        self.assertEqual(len(relationships), 1)

    def test_add_relationship_identical_to_existing_one(self):
        """Test that adding a relationship with the same class and same objects as an existing one
        raises an integrity error.
        """
        query_wrapper = create_query_wrapper(self._db_map)
        with mock.patch.object(CustomDatabaseMapping, "query") as mock_query, mock.patch.object(
            CustomDatabaseMapping, "object_sq"
        ) as mock_object_sq, mock.patch.object(
            CustomDatabaseMapping, "wide_relationship_class_sq"
        ) as mock_wide_rel_cls_sq, mock.patch.object(
            CustomDatabaseMapping, "wide_relationship_sq"
        ) as mock_wide_rel_sq:
            mock_query.side_effect = query_wrapper
            mock_object_sq.return_value = [
                KeyedTuple([1, 10, "nemo"], labels=["id", "class_id", "name"]),
                KeyedTuple([2, 20, "pluto"], labels=["id", "class_id", "name"]),
            ]
            mock_wide_rel_cls_sq.return_value = [
                KeyedTuple([1, "10,20", "fish__dog"], labels=["id", "object_class_id_list", "name"])
            ]
            mock_wide_rel_sq.return_value = [
                KeyedTuple([1, 1, "1,2", "nemo__pluto"], labels=["id", "class_id", "object_id_list", "name"])
            ]
            with self.assertRaises(SpineIntegrityError):
                self._db_map.add_wide_relationships(
                    {"name": "nemoy__plutoy", "class_id": 1, "object_id_list": [1, 2]}, strict=True
                )

    def test_add_relationship_with_invalid_class(self):
        """Test that adding a relationship with an invalid class raises an integrity error."""
        query_wrapper = create_query_wrapper(self._db_map)
        with mock.patch.object(CustomDatabaseMapping, "query") as mock_query, mock.patch.object(
            CustomDatabaseMapping, "object_sq"
        ) as mock_object_sq, mock.patch.object(
            CustomDatabaseMapping, "wide_relationship_class_sq"
        ) as mock_wide_rel_cls_sq, mock.patch.object(
            CustomDatabaseMapping, "wide_relationship_sq"
        ):
            mock_query.side_effect = query_wrapper
            mock_object_sq.return_value = [
                KeyedTuple([1, 10, "nemo"], labels=["id", "class_id", "name"]),
                KeyedTuple([2, 20, "pluto"], labels=["id", "class_id", "name"]),
            ]
            mock_wide_rel_cls_sq.return_value = [
                KeyedTuple([1, "10,20", "fish__dog"], labels=["id", "object_class_id_list", "name"])
            ]
            with self.assertRaises(SpineIntegrityError):
                self._db_map.add_wide_relationships(
                    {"name": "nemo__pluto", "class_id": 2, "object_id_list": [1, 2]}, strict=True
                )

    def test_add_relationship_with_invalid_object(self):
        """Test that adding a relationship with an invalid object raises an integrity error."""
        query_wrapper = create_query_wrapper(self._db_map)
        with mock.patch.object(CustomDatabaseMapping, "query") as mock_query, mock.patch.object(
            CustomDatabaseMapping, "object_sq"
        ) as mock_object_sq, mock.patch.object(
            CustomDatabaseMapping, "wide_relationship_class_sq"
        ) as mock_wide_rel_cls_sq, mock.patch.object(
            CustomDatabaseMapping, "wide_relationship_sq"
        ):
            mock_query.side_effect = query_wrapper
            mock_object_sq.return_value = [
                KeyedTuple([1, 10, "nemo"], labels=["id", "class_id", "name"]),
                KeyedTuple([2, 20, "pluto"], labels=["id", "class_id", "name"]),
            ]
            mock_wide_rel_cls_sq.return_value = [
                KeyedTuple([1, "10,20", "fish__dog"], labels=["id", "object_class_id_list", "name"])
            ]
            with self.assertRaises(SpineIntegrityError):
                self._db_map.add_wide_relationships(
                    {"name": "nemo__pluto", "class_id": 1, "object_id_list": [1, 3]}, strict=True
                )

    def test_add_entity_groups(self):
        """Test that adding group entities works."""
        self._db_map.add_object_classes({"name": "oc1", "id": 1})
        self._db_map.add_objects({"name": "o1", "id": 1, "class_id": 1}, {"name": "o2", "id": 2, "class_id": 1})
        self._db_map.add_entity_groups({"entity_id": 1, "entity_class_id": 1, "member_id": 2})
        self._db_map.commit_session("add")
        table = self._db_map.get_table("entity_group")
        entity_groups = self._db_map.query(table).all()
        self.assertEqual(len(entity_groups), 1)
        self.assertEqual(entity_groups[0].entity_id, 1)
        self.assertEqual(entity_groups[0].entity_class_id, 1)
        self.assertEqual(entity_groups[0].member_id, 2)

    def test_add_entity_groups_with_invalid_class(self):
        """Test that adding group entities with an invalid class fails."""
        self._db_map.add_object_classes({"name": "oc1", "id": 1})
        self._db_map.add_objects({"name": "o1", "id": 1, "class_id": 1}, {"name": "o2", "id": 2, "class_id": 1})
        with self.assertRaises(SpineIntegrityError):
            self._db_map.add_entity_groups({"entity_id": 1, "entity_class_id": 2, "member_id": 2}, strict=True)

    def test_add_entity_groups_with_invalid_entity(self):
        """Test that adding group entities with an invalid entity fails."""
        self._db_map.add_object_classes({"name": "oc1", "id": 1})
        self._db_map.add_objects({"name": "o1", "id": 1, "class_id": 1}, {"name": "o2", "id": 2, "class_id": 1})
        with self.assertRaises(SpineIntegrityError):
            self._db_map.add_entity_groups({"entity_id": 3, "entity_class_id": 2, "member_id": 2}, strict=True)

    def test_add_entity_groups_with_invalid_member(self):
        """Test that adding group entities with an invalid member fails."""
        self._db_map.add_object_classes({"name": "oc1", "id": 1})
        self._db_map.add_objects({"name": "o1", "id": 1, "class_id": 1}, {"name": "o2", "id": 2, "class_id": 1})
        with self.assertRaises(SpineIntegrityError):
            self._db_map.add_entity_groups({"entity_id": 1, "entity_class_id": 2, "member_id": 3}, strict=True)

    def test_add_repeated_entity_groups(self):
        """Test that adding repeated group entities fails."""
        self._db_map.add_object_classes({"name": "oc1", "id": 1})
        self._db_map.add_objects({"name": "o1", "id": 1, "class_id": 1}, {"name": "o2", "id": 2, "class_id": 1})
        self._db_map.add_entity_groups({"entity_id": 1, "entity_class_id": 2, "member_id": 2})
        with self.assertRaises(SpineIntegrityError):
            self._db_map.add_entity_groups({"entity_id": 1, "entity_class_id": 2, "member_id": 2}, strict=True)

    def test_add_parameter_definitions(self):
        """Test that adding parameter definitions works."""
        self._db_map.add_object_classes({"name": "oc1", "id": 1}, {"name": "oc2", "id": 2})
        self._db_map.add_wide_relationship_classes({"name": "rc1", "id": 3, "object_class_id_list": [1, 2]})
        self._db_map.add_parameter_definitions(
            {"name": "color", "object_class_id": 1, "description": "test1"},
            {"name": "relative_speed", "relationship_class_id": 3, "description": "test2"},
        )
        self._db_map.commit_session("add")
        table = self._db_map.get_table("parameter_definition")
        parameter_definitions = self._db_map.query(table).all()
        self.assertEqual(len(parameter_definitions), 2)
        self.assertEqual(parameter_definitions[0].name, "color")
        self.assertEqual(parameter_definitions[0].entity_class_id, 1)
        self.assertEqual(parameter_definitions[0].description, "test1")
        self.assertEqual(parameter_definitions[1].name, "relative_speed")
        self.assertEqual(parameter_definitions[1].entity_class_id, 3)
        self.assertEqual(parameter_definitions[1].description, "test2")

    def test_add_parameter_with_invalid_name(self):
        """Test that adding object classes with empty name raises error"""
        self._db_map.add_object_classes({"name": "oc1"}, strict=True)
        with self.assertRaises(SpineIntegrityError):
            self._db_map.add_parameter_definitions({"name": "", "object_class_id": 1}, strict=True)

    def test_add_parameter_definitions_with_same_name(self):
        """Test that adding two parameter_definitions with the same name adds both of them."""
        self._db_map.add_object_classes({"name": "oc1", "id": 1}, {"name": "oc2", "id": 2})
        self._db_map.add_wide_relationship_classes({"name": "rc1", "id": 3, "object_class_id_list": [1, 2]})
        self._db_map.add_parameter_definitions(
            {"name": "color", "object_class_id": 1}, {"name": "color", "relationship_class_id": 3}
        )
        self._db_map.commit_session("add")
        table = self._db_map.get_table("parameter_definition")
        parameter_definitions = self._db_map.query(table).all()
        self.assertEqual(len(parameter_definitions), 2)
        self.assertEqual(parameter_definitions[0].name, "color")
        self.assertEqual(parameter_definitions[1].name, "color")
        self.assertEqual(parameter_definitions[0].entity_class_id, 1)

    def test_add_parameter_with_same_name_as_existing_one(self):
        """Test that adding parameter_definitions with an already taken name raises and integrity error."""
        self._db_map.add_object_classes({"name": "oc1", "id": 1}, {"name": "oc2", "id": 2})
        self._db_map.add_wide_relationship_classes({"name": "rc1", "id": 3, "object_class_id_list": [1, 2]})
        self._db_map.add_parameter_definitions(
            {"name": "color", "object_class_id": 1}, {"name": "color", "relationship_class_id": 3}
        )
        with self.assertRaises(SpineIntegrityError):
            self._db_map.add_parameter_definitions({"name": "color", "object_class_id": 1}, strict=True)

    def test_add_parameter_values(self):
        """Test that adding parameter values works."""
        import_functions.import_object_classes(self._db_map, ["fish", "dog"])
        import_functions.import_relationship_classes(self._db_map, [("fish_dog", ["fish", "dog"])])
        import_functions.import_objects(self._db_map, [("fish", "nemo"), ("dog", "pluto")])
        import_functions.import_relationships(self._db_map, [("fish_dog", ("nemo", "pluto"))])
        import_functions.import_object_parameters(self._db_map, [("fish", "color")])
        import_functions.import_relationship_parameters(self._db_map, [("fish_dog", "rel_speed")])
        self._db_map.commit_session("add")
        color_id = (
            self._db_map.query(self._db_map.parameter_definition_sq)
            .filter(self._db_map.parameter_definition_sq.c.name == "color")
            .first()
            .id
        )
        rel_speed_id = (
            self._db_map.query(self._db_map.parameter_definition_sq)
            .filter(self._db_map.parameter_definition_sq.c.name == "rel_speed")
            .first()
            .id
        )
        nemo_row = self._db_map.query(self._db_map.object_sq).filter(self._db_map.object_sq.c.name == "nemo").first()
        nemo__pluto_row = self._db_map.query(self._db_map.wide_relationship_sq).first()
        self._db_map.add_parameter_values(
            {
                "parameter_definition_id": color_id,
                "entity_id": nemo_row.id,
                "entity_class_id": nemo_row.class_id,
                "value": b'"orange"',
                "type": None,
                "alternative_id": 1,
            },
            {
                "parameter_definition_id": rel_speed_id,
                "entity_id": nemo__pluto_row.id,
                "entity_class_id": nemo__pluto_row.class_id,
                "value": b"125",
                "type": None,
                "alternative_id": 1,
            },
        )
        self._db_map.commit_session("add")
        table = self._db_map.get_table("parameter_value")
        parameter_values = self._db_map.query(table).all()
        self.assertEqual(len(parameter_values), 2)
        self.assertEqual(parameter_values[0].parameter_definition_id, 1)
        self.assertEqual(parameter_values[0].entity_id, 1)
        self.assertEqual(parameter_values[0].value, b'"orange"')
        self.assertEqual(parameter_values[1].parameter_definition_id, 2)
        self.assertEqual(parameter_values[1].entity_id, 3)
        self.assertEqual(parameter_values[1].value, b"125")

    def test_add_parameter_value_with_invalid_object_or_relationship(self):
        """Test that adding a parameter value with an invalid object or relationship raises an
        integrity error."""
        import_functions.import_object_classes(self._db_map, ["fish", "dog"])
        import_functions.import_relationship_classes(self._db_map, [("fish_dog", ["fish", "dog"])])
        import_functions.import_objects(self._db_map, [("fish", "nemo"), ("dog", "pluto")])
        import_functions.import_relationships(self._db_map, [("fish_dog", ("nemo", "pluto"))])
        import_functions.import_object_parameters(self._db_map, [("fish", "color")])
        import_functions.import_relationship_parameters(self._db_map, [("fish_dog", "rel_speed")])
        _, errors = self._db_map.add_parameter_values(
            {"parameter_definition_id": 1, "object_id": 3, "value": b'"orange"', "alternative_id": 1}, strict=False
        )
        self.assertEqual([str(e) for e in errors], ["invalid entity_class_id for parameter_value"])
        _, errors = self._db_map.add_parameter_values(
            {"parameter_definition_id": 2, "relationship_id": 2, "value": b"125", "alternative_id": 1}, strict=False
        )
        self.assertEqual([str(e) for e in errors], ["invalid entity_class_id for parameter_value"])

    def test_add_same_parameter_value_twice(self):
        """Test that adding a parameter value twice only adds the first one."""
        import_functions.import_object_classes(self._db_map, ["fish"])
        import_functions.import_objects(self._db_map, [("fish", "nemo")])
        import_functions.import_object_parameters(self._db_map, [("fish", "color")])
        self._db_map.commit_session("add")
        color_id = (
            self._db_map.query(self._db_map.parameter_definition_sq)
            .filter(self._db_map.parameter_definition_sq.c.name == "color")
            .first()
            .id
        )
        nemo_row = self._db_map.query(self._db_map.object_sq).filter(self._db_map.entity_sq.c.name == "nemo").first()
        self._db_map.add_parameter_values(
            {
                "parameter_definition_id": color_id,
                "entity_id": nemo_row.id,
                "entity_class_id": nemo_row.class_id,
                "value": b'"orange"',
                "type": None,
                "alternative_id": 1,
            },
            {
                "parameter_definition_id": color_id,
                "entity_id": nemo_row.id,
                "entity_class_id": nemo_row.class_id,
                "value": b'"blue"',
                "type": None,
                "alternative_id": 1,
            },
        )
        self._db_map.commit_session("add")
        table = self._db_map.get_table("parameter_value")
        parameter_values = self._db_map.query(table).all()
        self.assertEqual(len(parameter_values), 1)
        self.assertEqual(parameter_values[0].parameter_definition_id, 1)
        self.assertEqual(parameter_values[0].entity_id, 1)
        self.assertEqual(parameter_values[0].value, b'"orange"')

    def test_add_existing_parameter_value(self):
        """Test that adding an existing parameter value raises an integrity error."""
        import_functions.import_object_classes(self._db_map, ["fish"])
        import_functions.import_objects(self._db_map, [("fish", "nemo")])
        import_functions.import_object_parameters(self._db_map, [("fish", "color")])
        import_functions.import_object_parameter_values(self._db_map, [("fish", "nemo", "color", "orange")])
        self._db_map.commit_session("add")
        _, errors = self._db_map.add_parameter_values(
            {
                "parameter_definition_id": 1,
                "entity_class_id": 1,
                "entity_id": 1,
                "value": b'"blue"',
                "alternative_id": 1,
            },
            strict=False,
        )
        self.assertEqual(
            [str(e) for e in errors],
            [
                "there's already a parameter_value with "
                "{'entity_class_name': 'fish', 'parameter_definition_name': 'color', "
                "'entity_byname': ('nemo',), 'alternative_name': 'Base'}"
            ],
        )

    def test_add_alternative(self):
        items, errors = self._db_map.add_alternatives({"name": "my_alternative"})
        self.assertEqual(errors, [])
        self.assertEqual(len(items), 1)
        self._db_map.commit_session("Add test data.")
        alternatives = self._db_map.query(self._db_map.alternative_sq).all()
        self.assertEqual(len(alternatives), 2)
        self.assertEqual(
            dict(alternatives[0]), {"id": 1, "name": "Base", "description": "Base alternative", "commit_id": 1}
        )
        self.assertEqual(
            dict(alternatives[1]), {"id": 2, "name": "my_alternative", "description": None, "commit_id": 2}
        )

    def test_add_scenario(self):
        items, errors = self._db_map.add_scenarios({"name": "my_scenario"})
        self.assertEqual(errors, [])
        self.assertEqual(len(items), 1)
        self._db_map.commit_session("Add test data.")
        scenarios = self._db_map.query(self._db_map.scenario_sq).all()
        self.assertEqual(len(scenarios), 1)
        self.assertEqual(
            dict(scenarios[0]),
            {"id": 1, "name": "my_scenario", "description": None, "active": False, "commit_id": 2},
        )

    def test_add_scenario_alternative(self):
        import_functions.import_scenarios(self._db_map, ("my_scenario",))
        self._db_map.commit_session("Add test data.")
        items, errors = self._db_map.add_scenario_alternatives({"scenario_id": 1, "alternative_id": 1, "rank": 0})
        self.assertEqual(errors, [])
        self.assertEqual(len(items), 1)
        self._db_map.commit_session("Add test data.")
        scenario_alternatives = self._db_map.query(self._db_map.scenario_alternative_sq).all()
        self.assertEqual(len(scenario_alternatives), 1)
        self.assertEqual(
            dict(scenario_alternatives[0]),
            {"id": 1, "scenario_id": 1, "alternative_id": 1, "rank": 0, "commit_id": 3},
        )

    def test_add_metadata(self):
        items, errors = self._db_map.add_metadata({"name": "test name", "value": "test_add_metadata"}, strict=False)
        self.assertEqual(errors, [])
        self.assertEqual(len(items), 1)
        self._db_map.commit_session("Add metadata")
        metadata = self._db_map.query(self._db_map.metadata_sq).all()
        self.assertEqual(len(metadata), 1)
        self.assertEqual(
            dict(metadata[0]), {"name": "test name", "id": 1, "value": "test_add_metadata", "commit_id": 2}
        )

    def test_add_metadata_that_exists_does_not_add_it(self):
        import_functions.import_metadata(self._db_map, ('{"title": "My metadata."}',))
        self._db_map.commit_session("Add test data.")
        items, _ = self._db_map.add_metadata({"name": "title", "value": "My metadata."}, strict=False)
        self.assertEqual(items, [])
        metadata = self._db_map.query(self._db_map.metadata_sq).all()
        self.assertEqual(len(metadata), 1)
        self.assertEqual(dict(metadata[0]), {"name": "title", "id": 1, "value": "My metadata.", "commit_id": 2})

    def test_add_entity_metadata_for_object(self):
        import_functions.import_object_classes(self._db_map, ("fish",))
        import_functions.import_objects(self._db_map, (("fish", "leviathan"),))
        import_functions.import_metadata(self._db_map, ('{"title": "My metadata."}',))
        self._db_map.commit_session("Add test data.")
        items, errors = self._db_map.add_entity_metadata({"entity_id": 1, "metadata_id": 1}, strict=False)
        self.assertEqual(errors, [])
        self.assertEqual(len(items), 1)
        self._db_map.commit_session("Add entity metadata")
        entity_metadata = self._db_map.query(self._db_map.ext_entity_metadata_sq).all()
        self.assertEqual(len(entity_metadata), 1)
        self.assertEqual(
            dict(entity_metadata[0]),
            {
                "entity_id": 1,
                "entity_name": "leviathan",
                "metadata_name": "title",
                "metadata_value": "My metadata.",
                "metadata_id": 1,
                "id": 1,
                "commit_id": 3,
            },
        )

    def test_add_entity_metadata_for_relationship(self):
        import_functions.import_object_classes(self._db_map, ("my_object_class",))
        import_functions.import_objects(self._db_map, (("my_object_class", "my_object"),))
        import_functions.import_relationship_classes(self._db_map, (("my_relationship_class", ("my_object_class",)),))
        import_functions.import_relationships(self._db_map, (("my_relationship_class", ("my_object",)),))
        import_functions.import_metadata(self._db_map, ('{"title": "My metadata."}',))
        self._db_map.commit_session("Add test data.")
        items, errors = self._db_map.add_entity_metadata({"entity_id": 2, "metadata_id": 1}, strict=False)
        self.assertEqual(errors, [])
        self.assertEqual(len(items), 1)
        self._db_map.commit_session("Add entity metadata")
        entity_metadata = self._db_map.query(self._db_map.ext_entity_metadata_sq).all()
        self.assertEqual(len(entity_metadata), 1)
        self.assertEqual(
            dict(entity_metadata[0]),
            {
                "entity_id": 2,
                "entity_name": "my_object__",
                "metadata_name": "title",
                "metadata_value": "My metadata.",
                "metadata_id": 1,
                "id": 1,
                "commit_id": 3,
            },
        )

    def test_add_entity_metadata_doesnt_raise_with_empty_cache(self):
        items, errors = self._db_map.add_entity_metadata({"entity_id": 1, "metadata_id": 1}, strict=False)
        self.assertEqual(items, [])
        self.assertEqual(len(errors), 1)

    def test_add_ext_entity_metadata_for_object(self):
        import_functions.import_object_classes(self._db_map, ("fish",))
        import_functions.import_objects(self._db_map, (("fish", "leviathan"),))
        self._db_map.commit_session("Add test data.")
        items, errors = self._db_map.add_ext_entity_metadata(
            {"entity_id": 1, "metadata_name": "key", "metadata_value": "object metadata"}, strict=False
        )
        self.assertEqual(errors, [])
        self.assertEqual(len(items), 1)
        self._db_map.commit_session("Add entity metadata")
        entity_metadata = self._db_map.query(self._db_map.ext_entity_metadata_sq).all()
        self.assertEqual(len(entity_metadata), 1)
        self.assertEqual(
            dict(entity_metadata[0]),
            {
                "entity_id": 1,
                "entity_name": "leviathan",
                "metadata_name": "key",
                "metadata_value": "object metadata",
                "metadata_id": 1,
                "id": 1,
                "commit_id": 3,
            },
        )

    def test_adding_ext_entity_metadata_for_object_reuses_existing_metadata_names_and_values(self):
        import_functions.import_object_classes(self._db_map, ("fish",))
        import_functions.import_objects(self._db_map, (("fish", "leviathan"),))
        import_functions.import_metadata(self._db_map, ('{"title": "My metadata."}',))
        self._db_map.commit_session("Add test data.")
        items, errors = self._db_map.add_ext_entity_metadata(
            {"entity_id": 1, "metadata_name": "title", "metadata_value": "My metadata."}, strict=False
        )
        self.assertEqual(errors, [])
        self.assertEqual(len(items), 1)
        self._db_map.commit_session("Add entity metadata")
        metadata = self._db_map.query(self._db_map.metadata_sq).all()
        self.assertEqual(len(metadata), 1)
        self.assertEqual(dict(metadata[0]), {"id": 1, "name": "title", "value": "My metadata.", "commit_id": 2})
        entity_metadata = self._db_map.query(self._db_map.ext_entity_metadata_sq).all()
        self.assertEqual(len(entity_metadata), 1)
        self.assertEqual(
            dict(entity_metadata[0]),
            {
                "entity_id": 1,
                "entity_name": "leviathan",
                "metadata_name": "title",
                "metadata_value": "My metadata.",
                "metadata_id": 1,
                "id": 1,
                "commit_id": 3,
            },
        )

    def test_add_parameter_value_metadata(self):
        import_functions.import_object_classes(self._db_map, ("fish",))
        import_functions.import_objects(self._db_map, (("fish", "leviathan"),))
        import_functions.import_object_parameters(self._db_map, (("fish", "paranormality"),))
        import_functions.import_object_parameter_values(self._db_map, (("fish", "leviathan", "paranormality", 3.9),))
        import_functions.import_metadata(self._db_map, ('{"title": "My metadata."}',))
        self._db_map.commit_session("Add test data.")
        items, errors = self._db_map.add_parameter_value_metadata(
            {"parameter_value_id": 1, "metadata_id": 1}, strict=False
        )
        self.assertEqual(errors, [])
        self.assertEqual(len(items), 1)
        self._db_map.commit_session("Add value metadata")
        value_metadata = self._db_map.query(self._db_map.ext_parameter_value_metadata_sq).all()
        self.assertEqual(len(value_metadata), 1)
        self.assertEqual(
            dict(value_metadata[0]),
            {
                "alternative_name": "Base",
                "entity_name": "leviathan",
                "parameter_value_id": 1,
                "parameter_name": "paranormality",
                "metadata_name": "title",
                "metadata_value": "My metadata.",
                "metadata_id": 1,
                "id": 1,
                "commit_id": 3,
            },
        )

    def test_add_parameter_value_metadata_doesnt_raise_with_empty_cache(self):
        items, errors = self._db_map.add_parameter_value_metadata(
            {"parameter_value_id": 1, "metadata_id": 1, "alternative_id": 1}
        )
        self.assertEqual(len(items), 0)
        self.assertEqual(len(errors), 1)

    def test_add_ext_parameter_value_metadata(self):
        import_functions.import_object_classes(self._db_map, ("fish",))
        import_functions.import_objects(self._db_map, (("fish", "leviathan"),))
        import_functions.import_object_parameters(self._db_map, (("fish", "paranormality"),))
        import_functions.import_object_parameter_values(self._db_map, (("fish", "leviathan", "paranormality", 3.9),))
        self._db_map.commit_session("Add test data.")
        items, errors = self._db_map.add_ext_parameter_value_metadata(
            {"parameter_value_id": 1, "metadata_name": "key", "metadata_value": "parameter metadata"}, strict=False
        )
        self.assertEqual(errors, [])
        self.assertEqual(len(items), 1)
        self._db_map.commit_session("Add value metadata")
        value_metadata = self._db_map.query(self._db_map.ext_parameter_value_metadata_sq).all()
        self.assertEqual(len(value_metadata), 1)
        self.assertEqual(
            dict(value_metadata[0]),
            {
                "alternative_name": "Base",
                "entity_name": "leviathan",
                "parameter_value_id": 1,
                "parameter_name": "paranormality",
                "metadata_name": "key",
                "metadata_value": "parameter metadata",
                "metadata_id": 1,
                "id": 1,
                "commit_id": 3,
            },
        )

    def test_add_ext_parameter_value_metadata_reuses_existing_metadata(self):
        import_functions.import_object_classes(self._db_map, ("fish",))
        import_functions.import_objects(self._db_map, (("fish", "leviathan"),))
        import_functions.import_object_parameters(self._db_map, (("fish", "paranormality"),))
        import_functions.import_object_parameter_values(self._db_map, (("fish", "leviathan", "paranormality", 3.9),))
        import_functions.import_metadata(self._db_map, ('{"title": "My metadata."}',))
        self._db_map.commit_session("Add test data.")
        items, errors = self._db_map.add_ext_parameter_value_metadata(
            {"parameter_value_id": 1, "metadata_name": "title", "metadata_value": "My metadata."}, strict=False
        )
        self.assertEqual(errors, [])
        self.assertEqual(len(items), 1)
        self._db_map.commit_session("Add value metadata")
        metadata = self._db_map.query(self._db_map.metadata_sq).all()
        self.assertEqual(len(metadata), 1)
        self.assertEqual(dict(metadata[0]), {"id": 1, "name": "title", "value": "My metadata.", "commit_id": 2})
        value_metadata = self._db_map.query(self._db_map.ext_parameter_value_metadata_sq).all()
        self.assertEqual(len(value_metadata), 1)
        self.assertEqual(
            dict(value_metadata[0]),
            {
                "alternative_name": "Base",
                "entity_name": "leviathan",
                "parameter_value_id": 1,
                "parameter_name": "paranormality",
                "metadata_name": "title",
                "metadata_value": "My metadata.",
                "metadata_id": 1,
                "id": 1,
                "commit_id": 3,
            },
        )

    def test_add_entity_to_a_class_with_abstract_dimensions(self):
        import_functions.import_entity_classes(
            self._db_map, (("fish", ()), ("dog", ()), ("animal", ()), ("two_animals", ("animal", "animal")))
        )
        count, errors = import_functions.import_superclass_subclasses(
            self._db_map, (("animal", "fish"), ("animal", "dog"))
        )
        self.assertEqual(errors, [])
        count, errors = import_functions.import_entities(self._db_map, (("fish", "Nemo"), ("dog", "Pulgoso")))
        self.assertEqual(errors, [])
        self._db_map.commit_session("Add test data.")
        item, error = self._db_map.add_item(
            "entity", entity_class_name="two_animals", element_name_list=("Nemo", "Pulgoso")
        )
        self.assertTrue(item)
        self.assertFalse(error)
        self._db_map.commit_session("Add test data.")
        entities = self._db_map.query(self._db_map.wide_entity_sq).all()
        self.assertEqual(len(entities), 3)
        self.assertIn("Nemo,Pulgoso", {x.element_name_list for x in entities})


class TestDatabaseMappingUpdate(unittest.TestCase):
    def setUp(self):
        self._db_map = CustomDatabaseMapping(IN_MEMORY_DB_URL, create=True)

    def tearDown(self):
        self._db_map.close()

    def _assert_success(self, result):
        items, errors = result
        self.assertEqual(errors, [])
        return items

    def test_update_object_classes(self):
        """Test that updating object classes works."""
        self._db_map.add_object_classes({"id": 1, "name": "fish"}, {"id": 2, "name": "dog"})
        items, intgr_error_log = self._db_map.update_object_classes(
            {"id": 1, "name": "octopus"}, {"id": 2, "name": "god"}
        )
        ids = {1, 2}
        self._db_map.commit_session("test commit")
        sq = self._db_map.object_class_sq
        object_classes = {x.id: x.name for x in self._db_map.query(sq).filter(sq.c.id.in_(ids))}
        self.assertEqual(intgr_error_log, [])
        self.assertEqual(object_classes[1], "octopus")
        self.assertEqual(object_classes[2], "god")

    def test_update_objects(self):
        """Test that updating objects works."""
        self._db_map.add_object_classes({"id": 1, "name": "fish"})
        self._db_map.add_objects({"id": 1, "name": "nemo", "class_id": 1}, {"id": 2, "name": "dory", "class_id": 1})
        items, intgr_error_log = self._db_map.update_objects({"id": 1, "name": "klaus"}, {"id": 2, "name": "squidward"})
        ids = {1, 2}
        self._db_map.commit_session("test commit")
        sq = self._db_map.object_sq
        objects = {x.id: x.name for x in self._db_map.query(sq).filter(sq.c.id.in_(ids))}
        self.assertEqual(intgr_error_log, [])
        self.assertEqual(objects[1], "klaus")
        self.assertEqual(objects[2], "squidward")

    def test_update_committed_object(self):
        """Test that updating objects works."""
        self._assert_success(self._db_map.add_object_classes({"id": 1, "name": "some_class"}))
        self._assert_success(self._db_map.add_objects({"id": 1, "name": "nemo", "class_id": 1}))
        self._db_map.commit_session("update")
        items, intgr_error_log = self._db_map.update_objects({"id": 1, "name": "klaus"})
        ids = {1}
        self._db_map.commit_session("test commit")
        sq = self._db_map.object_sq
        objects = {x.id: x.name for x in self._db_map.query(sq).filter(sq.c.id.in_(ids))}
        self.assertEqual(intgr_error_log, [])
        self.assertEqual(objects[1], "klaus")
        self.assertEqual(self._db_map.query(self._db_map.object_sq).filter_by(id=1).first().name, "klaus")

    def test_update_relationship_classes(self):
        """Test that updating relationship classes works."""
        self._db_map.add_object_classes({"name": "dog", "id": 1}, {"name": "fish", "id": 2})
        self._db_map.add_wide_relationship_classes(
            {"id": 3, "name": "dog__fish", "object_class_id_list": [1, 2]},
            {"id": 4, "name": "fish__dog", "object_class_id_list": [2, 1]},
        )
        items, intgr_error_log = self._db_map.update_wide_relationship_classes(
            {"id": 3, "name": "god__octopus"}, {"id": 4, "name": "octopus__dog"}
        )
        ids = {3, 4}
        self._db_map.commit_session("test commit")
        sq = self._db_map.wide_relationship_class_sq
        rel_clss = {x.id: x.name for x in self._db_map.query(sq).filter(sq.c.id.in_(ids))}
        self.assertEqual(intgr_error_log, [])
        self.assertEqual(rel_clss[3], "god__octopus")
        self.assertEqual(rel_clss[4], "octopus__dog")

    def test_update_committed_relationship_class(self):
        self._assert_success(import_functions.import_object_classes(self._db_map, ("object_class_1",)))
        self._assert_success(
            import_functions.import_relationship_classes(self._db_map, (("my_class", ("object_class_1",)),))
        )
        self._db_map.commit_session("Add test data")
        items, errors = self._db_map.update_wide_relationship_classes({"id": 2, "name": "renamed"})
        updated_ids = {x["id"] for x in items}
        self.assertEqual(errors, [])
        self.assertEqual(updated_ids, {-2})
        self._db_map.commit_session("Update data.")
        classes = self._db_map.query(self._db_map.wide_relationship_class_sq).all()
        self.assertEqual(len(classes), 1)
        self.assertEqual(classes[0].name, "renamed")

    def test_update_relationship_class_does_not_update_member_class_id(self):
        import_functions.import_object_classes(self._db_map, ("object_class_1", "object_class_2"))
        import_functions.import_relationship_classes(self._db_map, (("my_class", ("object_class_1",)),))
        self._db_map.commit_session("Add test data")
        items, errors = self._db_map.update_wide_relationship_classes(
            {"id": 3, "name": "renamed", "object_class_id_list": [2]}
        )
        self.assertEqual([str(err) for err in errors], ["can't modify dimensions of an entity class"])
        self.assertEqual(len(items), 1)
        self._db_map.commit_session("Update data.")
        classes = self._db_map.query(self._db_map.wide_relationship_class_sq).all()
        self.assertEqual(len(classes), 1)
        self.assertEqual(classes[0].name, "renamed")
        self.assertEqual(classes[0].object_class_name_list, "object_class_1")

    def test_update_relationships(self):
        """Test that updating relationships works."""
        self._assert_success(self._db_map.add_object_classes({"name": "fish", "id": 1}, {"name": "dog", "id": 2}))
        self._assert_success(
            self._db_map.add_wide_relationship_classes({"name": "fish__dog", "id": 3, "object_class_id_list": [1, 2]})
        )
        self._assert_success(
            self._db_map.add_objects(
                {"name": "nemo", "id": 1, "class_id": 1},
                {"name": "pluto", "id": 2, "class_id": 2},
                {"name": "scooby", "id": 3, "class_id": 2},
            )
        )
        self._assert_success(
            self._db_map.add_wide_relationships(
                {
                    "id": 4,
                    "name": "nemo__pluto",
                    "class_id": 3,
                    "object_id_list": [1, 2],
                    "object_class_id_list": [1, 2],
                }
            )
        )
        items, intgr_error_log = self._db_map.update_wide_relationships(
            {"id": 4, "name": "nemo__scooby", "class_id": 3, "object_id_list": [1, 3], "object_class_id_list": [1, 2]}
        )
        self._db_map.commit_session("test commit")
        sq = self._db_map.wide_relationship_sq
        rels = [{"name": x.name, "object_id_list": x.object_id_list} for x in self._db_map.query(sq)]
        self.assertEqual(intgr_error_log, [])
        self.assertEqual(len(rels), 1)
        self.assertEqual(rels[0]["name"], "nemo__scooby")
        self.assertEqual(rels[0]["object_id_list"], "1,3")

    def test_update_committed_relationship(self):
        import_functions.import_object_classes(self._db_map, ("object_class_1", "object_class_2"))
        import_functions.import_objects(
            self._db_map,
            (("object_class_1", "object_11"), ("object_class_1", "object_12"), ("object_class_2", "object_21")),
        )
        import_functions.import_relationship_classes(
            self._db_map, (("my_class", ("object_class_1", "object_class_2")),)
        )
        import_functions.import_relationships(self._db_map, (("my_class", ("object_11", "object_21")),))
        self._db_map.commit_session("Add test data")
        items, errors = self._db_map.update_wide_relationships({"id": 4, "name": "renamed", "object_id_list": [2, 3]})
        updated_ids = {x["id"] for x in items}
        self.assertEqual(errors, [])
        self.assertEqual(updated_ids, {-4})
        self._db_map.commit_session("Update data.")
        relationships = self._db_map.query(self._db_map.wide_relationship_sq).all()
        self.assertEqual(len(relationships), 1)
        self.assertEqual(relationships[0].name, "renamed")
        self.assertEqual(relationships[0].object_name_list, "object_12,object_21")

    def test_update_parameter_value_by_id_only(self):
        import_functions.import_object_classes(self._db_map, ("object_class1",))
        import_functions.import_object_parameters(self._db_map, (("object_class1", "parameter1"),))
        import_functions.import_objects(self._db_map, (("object_class1", "object1"),))
        import_functions.import_object_parameter_values(
            self._db_map, (("object_class1", "object1", "parameter1", "something"),)
        )
        self._db_map.commit_session("Populate with initial data.")
        items, errors = self._db_map.update_parameter_values({"id": 1, "value": b"something else"})
        updated_ids = {x["id"] for x in items}
        self.assertEqual(errors, [])
        self.assertEqual(updated_ids, {-1})
        self._db_map.commit_session("Update data.")
        pvals = self._db_map.query(self._db_map.parameter_value_sq).all()
        self.assertEqual(len(pvals), 1)
        pval = pvals[0]
        self.assertEqual(pval.value, b"something else")

    def test_update_parameter_value_to_an_uncommitted_list_value(self):
        import_functions.import_object_classes(self._db_map, ("object_class1",))
        import_functions.import_parameter_value_lists(self._db_map, (("values_1", 5.0),))
        import_functions.import_object_parameters(self._db_map, (("object_class1", "parameter1", None, "values_1"),))
        import_functions.import_objects(self._db_map, (("object_class1", "object1"),))
        import_functions.import_object_parameter_values(
            self._db_map, (("object_class1", "object1", "parameter1", 5.0),)
        )
        self._db_map.commit_session("Update data.")
        import_functions.import_parameter_value_lists(self._db_map, (("values_1", 7.0),))
        value, type_ = to_database(7.0)
        items, errors = self._db_map.update_parameter_values({"id": 1, "value": value, "type": type_})
        self.assertEqual(errors, [])
        self.assertEqual(len(items), 1)
        self._db_map.commit_session("Update data.")
        pvals = self._db_map.query(self._db_map.parameter_value_sq).all()
        self.assertEqual(from_database(pvals[0].value, pvals[0].type), 7.0)

    def test_update_parameter_definition_by_id_only(self):
        import_functions.import_object_classes(self._db_map, ("object_class1",))
        import_functions.import_object_parameters(self._db_map, (("object_class1", "parameter1"),))
        self._db_map.commit_session("Populate with initial data.")
        items, errors = self._db_map.update_parameter_definitions({"id": 1, "name": "parameter2"})
        updated_ids = {x["id"] for x in items}
        self.assertEqual(errors, [])
        self.assertEqual(updated_ids, {-1})
        self._db_map.commit_session("Update data.")
        pdefs = self._db_map.query(self._db_map.parameter_definition_sq).all()
        self.assertEqual(len(pdefs), 1)
        self.assertEqual(pdefs[0].name, "parameter2")

    def test_update_parameter_definition_value_list(self):
        import_functions.import_parameter_value_lists(self._db_map, (("my_list", 99.0),))
        import_functions.import_object_classes(self._db_map, ("object_class",))
        import_functions.import_object_parameters(self._db_map, (("object_class", "my_parameter"),))
        self._db_map.commit_session("Populate with initial data.")
        items, errors = self._db_map.update_parameter_definitions(
            {"id": 1, "name": "my_parameter", "parameter_value_list_id": 1}
        )
        updated_ids = {x["id"] for x in items}
        self.assertEqual(errors, [])
        self.assertEqual(updated_ids, {-1})
        self._db_map.commit_session("Update data.")
        pdefs = self._db_map.query(self._db_map.parameter_definition_sq).all()
        self.assertEqual(len(pdefs), 1)
        self.assertEqual(
            dict(pdefs[0]),
            {
                "commit_id": 3,
                "default_type": None,
                "default_value": None,
                "description": None,
                "entity_class_id": 1,
                "id": 1,
                "list_value_id": None,
                "name": "my_parameter",
                "parameter_value_list_id": 1,
            },
        )

    def test_update_parameter_definition_value_list_when_values_exist_gives_error(self):
        import_functions.import_parameter_value_lists(self._db_map, (("my_list", 99.0),))
        import_functions.import_object_classes(self._db_map, ("object_class",))
        import_functions.import_objects(self._db_map, (("object_class", "my_object"),))
        import_functions.import_object_parameters(self._db_map, (("object_class", "my_parameter"),))
        import_functions.import_object_parameter_values(
            self._db_map, (("object_class", "my_object", "my_parameter", 23.0),)
        )
        self._db_map.commit_session("Populate with initial data.")
        items, errors = self._db_map.update_parameter_definitions(
            {"id": 1, "name": "my_parameter", "parameter_value_list_id": 1}
        )
        self.assertEqual(
            list(map(str, errors)),
            ["can't modify the parameter value list of a parameter that already has values"],
        )
        self.assertEqual(items, [])

    def test_update_parameter_definitions_default_value_that_is_not_on_value_list_gives_error(self):
        import_functions.import_parameter_value_lists(self._db_map, (("my_list", 99.0),))
        import_functions.import_object_classes(self._db_map, ("object_class",))
        import_functions.import_objects(self._db_map, (("object_class", "my_object"),))
        import_functions.import_object_parameters(self._db_map, (("object_class", "my_parameter", None, "my_list"),))
        self._db_map.commit_session("Populate with initial data.")
        items, errors = self._db_map.update_parameter_definitions(
            {"id": 1, "name": "my_parameter", "default_value": to_database(23.0)[0]}
        )
        updated_ids = {x["id"] for x in items}
        self.assertEqual(list(map(str, errors)), ["default value 23.0 of my_parameter is not in my_list"])
        self.assertEqual(updated_ids, set())

    def test_update_parameter_definition_value_list_when_default_value_not_on_the_list_exists_gives_error(self):
        import_functions.import_parameter_value_lists(self._db_map, (("my_list", 99.0),))
        import_functions.import_object_classes(self._db_map, ("object_class",))
        import_functions.import_objects(self._db_map, (("object_class", "my_object"),))
        import_functions.import_object_parameters(self._db_map, (("object_class", "my_parameter", 23.0),))
        self._db_map.commit_session("Populate with initial data.")
        items, errors = self._db_map.update_parameter_definitions(
            {"id": 1, "name": "my_parameter", "parameter_value_list_id": 1}
        )
        updated_ids = {x["id"] for x in items}
        self.assertEqual(list(map(str, errors)), ["default value 23.0 of my_parameter is not in my_list"])
        self.assertEqual(updated_ids, set())

    def test_update_object_metadata(self):
        import_functions.import_object_classes(self._db_map, ("my_class",))
        import_functions.import_objects(self._db_map, (("my_class", "my_object"),))
        import_functions.import_metadata(self._db_map, ('{"title": "My metadata."}',))
        import_functions.import_object_metadata(self._db_map, (("my_class", "my_object", '{"title": "My metadata."}'),))
        self._db_map.commit_session("Add test data")
        items, errors = self._db_map.update_ext_entity_metadata(
            {"id": 1, "metadata_name": "key_2", "metadata_value": "new value"}
        )
        self.assertEqual(errors, [])
        self.assertEqual(len(items), 2)
        self._db_map.remove_unused_metadata()
        self._db_map.commit_session("Update data")
        metadata_entries = self._db_map.query(self._db_map.metadata_sq).all()
        self.assertEqual(len(metadata_entries), 1)
        self.assertEqual(dict(metadata_entries[0]), {"id": 1, "name": "key_2", "value": "new value", "commit_id": 3})
        entity_metadata_entries = self._db_map.query(self._db_map.entity_metadata_sq).all()
        self.assertEqual(len(entity_metadata_entries), 1)
        self.assertEqual(dict(entity_metadata_entries[0]), {"id": 1, "entity_id": 1, "metadata_id": 1, "commit_id": 3})

    def test_update_object_metadata_reuses_existing_metadata(self):
        import_functions.import_object_classes(self._db_map, ("my_class",))
        import_functions.import_objects(self._db_map, (("my_class", "my_object"), ("my_class", "extra_object")))
        import_functions.import_metadata(self._db_map, ('{"title": "My metadata."}', '{"key 2": "metadata value 2"}'))
        import_functions.import_object_metadata(
            self._db_map,
            (
                ("my_class", "my_object", '{"title": "My metadata."}'),
                ("my_class", "extra_object", '{"key 2": "metadata value 2"}'),
            ),
        )
        self._db_map.commit_session("Add test data")
        items, errors = self._db_map.update_ext_entity_metadata(
            *[{"id": 1, "metadata_name": "key 2", "metadata_value": "metadata value 2"}]
        )
        ids = {x["id"] for x in items}
        self.assertEqual(errors, [])
        self.assertEqual(ids, {-1})
        self._db_map.remove_unused_metadata()
        self._db_map.commit_session("Update data")
        metadata_entries = self._db_map.query(self._db_map.metadata_sq).all()
        self.assertEqual(len(metadata_entries), 1)
        self.assertEqual(
            dict(metadata_entries[0]), {"id": 2, "name": "key 2", "value": "metadata value 2", "commit_id": 2}
        )
        entity_metadata_entries = self._db_map.query(self._db_map.entity_metadata_sq).all()
        self.assertEqual(len(entity_metadata_entries), 2)
        self.assertEqual(dict(entity_metadata_entries[0]), {"id": 1, "entity_id": 1, "metadata_id": 2, "commit_id": 3})
        self.assertEqual(dict(entity_metadata_entries[1]), {"id": 2, "entity_id": 2, "metadata_id": 2, "commit_id": 2})

    def test_update_object_metadata_keeps_metadata_still_in_use(self):
        import_functions.import_object_classes(self._db_map, ("my_class",))
        import_functions.import_objects(self._db_map, (("my_class", "object_1"), ("my_class", "object_2")))
        import_functions.import_metadata(self._db_map, ('{"title": "My metadata."}',))
        import_functions.import_object_metadata(
            self._db_map,
            (
                ("my_class", "object_1", '{"title": "My metadata."}'),
                ("my_class", "object_2", '{"title": "My metadata."}'),
            ),
        )
        self._db_map.commit_session("Add test data")
        items, errors = self._db_map.update_ext_entity_metadata(
            *[{"id": 1, "metadata_name": "new key", "metadata_value": "new value"}]
        )
        self.assertEqual(errors, [])
        self.assertEqual(len(items), 2)
        self._db_map.commit_session("Update data")
        metadata_entries = self._db_map.query(self._db_map.metadata_sq).all()
        self.assertEqual(len(metadata_entries), 2)
        self.assertEqual(dict(metadata_entries[0]), {"id": 1, "name": "title", "value": "My metadata.", "commit_id": 2})
        self.assertEqual(dict(metadata_entries[1]), {"id": 2, "name": "new key", "value": "new value", "commit_id": 3})
        entity_metadata_entries = self._db_map.query(self._db_map.entity_metadata_sq).all()
        self.assertEqual(len(entity_metadata_entries), 2)
        self.assertEqual(dict(entity_metadata_entries[0]), {"id": 1, "entity_id": 1, "metadata_id": 2, "commit_id": 3})
        self.assertEqual(dict(entity_metadata_entries[1]), {"id": 2, "entity_id": 2, "metadata_id": 1, "commit_id": 2})

    def test_update_parameter_value_metadata(self):
        import_functions.import_object_classes(self._db_map, ("my_class",))
        import_functions.import_object_parameters(self._db_map, (("my_class", "my_parameter"),))
        import_functions.import_objects(self._db_map, (("my_class", "my_object"),))
        import_functions.import_object_parameter_values(
            self._db_map, (("my_class", "my_object", "my_parameter", 99.0),)
        )
        import_functions.import_metadata(self._db_map, ('{"title": "My metadata."}',))
        import_functions.import_object_parameter_value_metadata(
            self._db_map, (("my_class", "my_object", "my_parameter", '{"title": "My metadata."}'),)
        )
        self._db_map.commit_session("Add test data")
        items, errors = self._db_map.update_ext_parameter_value_metadata(
            {"id": 1, "metadata_name": "key_2", "metadata_value": "new value"}
        )
        self.assertEqual(errors, [])
        self.assertEqual(len(items), 2)
        self._db_map.remove_unused_metadata()
        self._db_map.commit_session("Update data")
        metadata_entries = self._db_map.query(self._db_map.metadata_sq).all()
        self.assertEqual(len(metadata_entries), 1)
        self.assertEqual(dict(metadata_entries[0]), {"id": 1, "name": "key_2", "value": "new value", "commit_id": 3})
        value_metadata_entries = self._db_map.query(self._db_map.parameter_value_metadata_sq).all()
        self.assertEqual(len(value_metadata_entries), 1)
        self.assertEqual(
            dict(value_metadata_entries[0]), {"id": 1, "parameter_value_id": 1, "metadata_id": 1, "commit_id": 3}
        )

    def test_update_parameter_value_metadata_will_not_delete_shared_entity_metadata(self):
        import_functions.import_object_classes(self._db_map, ("my_class",))
        import_functions.import_object_parameters(self._db_map, (("my_class", "my_parameter"),))
        import_functions.import_objects(self._db_map, (("my_class", "my_object"),))
        import_functions.import_object_parameter_values(
            self._db_map, (("my_class", "my_object", "my_parameter", 99.0),)
        )
        import_functions.import_metadata(self._db_map, ('{"title": "My metadata."}',))
        import_functions.import_object_metadata(self._db_map, (("my_class", "my_object", '{"title": "My metadata."}'),))
        import_functions.import_object_parameter_value_metadata(
            self._db_map, (("my_class", "my_object", "my_parameter", '{"title": "My metadata."}'),)
        )
        self._db_map.commit_session("Add test data")
        items, errors = self._db_map.update_ext_parameter_value_metadata(
            *[{"id": 1, "metadata_name": "key_2", "metadata_value": "new value"}]
        )
        self.assertEqual(errors, [])
        self.assertEqual(len(items), 2)
        self._db_map.commit_session("Update data")
        metadata_entries = self._db_map.query(self._db_map.metadata_sq).all()
        self.assertEqual(len(metadata_entries), 2)
        self.assertEqual(dict(metadata_entries[0]), {"id": 1, "name": "title", "value": "My metadata.", "commit_id": 2})
        self.assertEqual(dict(metadata_entries[1]), {"id": 2, "name": "key_2", "value": "new value", "commit_id": 3})
        value_metadata_entries = self._db_map.query(self._db_map.parameter_value_metadata_sq).all()
        self.assertEqual(len(value_metadata_entries), 1)
        self.assertEqual(
            dict(value_metadata_entries[0]), {"id": 1, "parameter_value_id": 1, "metadata_id": 2, "commit_id": 3}
        )
        entity_metadata_entries = self._db_map.query(self._db_map.entity_metadata_sq).all()
        self.assertEqual(len(entity_metadata_entries), 1)
        self.assertEqual(dict(entity_metadata_entries[0]), {"id": 1, "entity_id": 1, "metadata_id": 1, "commit_id": 2})

    def test_update_metadata(self):
        import_functions.import_metadata(self._db_map, ('{"title": "My metadata."}',))
        self._db_map.commit_session("Add test data.")
        items, errors = self._db_map.update_metadata(*({"id": 1, "name": "author", "value": "Prof. T. Est"},))
        ids = {x["id"] for x in items}
        self.assertEqual(errors, [])
        self.assertEqual(ids, {-1})
        self._db_map.commit_session("Update data")
        metadata_records = self._db_map.query(self._db_map.metadata_sq).all()
        self.assertEqual(len(metadata_records), 1)
        self.assertEqual(
            dict(metadata_records[0]), {"id": 1, "name": "author", "value": "Prof. T. Est", "commit_id": 3}
        )


class TestDatabaseMappingRemoveMixin(unittest.TestCase):
    def setUp(self):
        self._db_map = CustomDatabaseMapping(IN_MEMORY_DB_URL, create=True)

    def tearDown(self):
        self._db_map.close()

    def _assert_import(self, result):
        error = result[1]
        self.assertEqual(error, [])

    def test_remove_object_class(self):
        """Test adding and removing an object class and committing"""
        items, _ = self._db_map.add_object_classes({"name": "oc1", "id": 1}, {"name": "oc2", "id": 2})
        self.assertEqual(len(items), 2)
        self._db_map.remove_items("object_class", 1, 2)
        with self.assertRaises(SpineDBAPIError):
            # Nothing to commit
            self._db_map.commit_session("delete")
        self.assertEqual(len(self._db_map.query(self._db_map.object_class_sq).all()), 0)

    def test_remove_object_class_from_committed_session(self):
        """Test removing an object class from a committed session"""
        items, _ = self._db_map.add_object_classes({"name": "oc1", "id": 1}, {"name": "oc2", "id": 2})
        self._db_map.commit_session("add")
        self.assertEqual(len(self._db_map.query(self._db_map.object_class_sq).all()), 2)
        self._db_map.remove_items("object_class", *{x["id"] for x in items})
        self._db_map.commit_session("Add test data.")
        self.assertEqual(len(self._db_map.query(self._db_map.object_class_sq).all()), 0)

    def test_remove_object(self):
        """Test adding and removing an object and committing"""
        self._db_map.add_object_classes({"name": "oc1", "id": 1}, {"name": "oc2", "id": 2})
        items, _ = self._db_map.add_objects(
            {"name": "o1", "id": 1, "class_id": 1}, {"name": "o2", "id": 2, "class_id": 2}
        )
        self._db_map.remove_items("object", *{x["id"] for x in items})
        self._db_map.commit_session("delete")
        self.assertEqual(len(self._db_map.query(self._db_map.object_sq).all()), 0)

    def test_remove_object_from_committed_session(self):
        """Test removing an object from a committed session"""
        self._db_map.add_object_classes({"name": "oc1", "id": 1}, {"name": "oc2", "id": 2})
        items, _ = self._db_map.add_objects(
            {"name": "o1", "id": 1, "class_id": 1}, {"name": "o2", "id": 2, "class_id": 2}
        )
        self._db_map.commit_session("add")
        self.assertEqual(len(self._db_map.query(self._db_map.object_sq).all()), 2)
        self._db_map.remove_items("object", *{x["id"] for x in items})
        self._db_map.commit_session("Add test data.")
        self.assertEqual(len(self._db_map.query(self._db_map.object_sq).all()), 0)

    def test_remove_entity_group(self):
        """Test adding and removing an entity group and committing"""
        self._db_map.add_object_classes({"name": "oc1", "id": 1})
        self._db_map.add_objects({"name": "o1", "id": 1, "class_id": 1}, {"name": "o2", "id": 2, "class_id": 1})
        items, _ = self._db_map.add_entity_groups({"entity_id": 1, "entity_class_id": 1, "member_id": 2})
        self._db_map.remove_items("entity_group", *{x["id"] for x in items})
        self._db_map.commit_session("delete")
        self.assertEqual(len(self._db_map.query(self._db_map.entity_group_sq).all()), 0)

    def test_remove_entity_group_from_committed_session(self):
        """Test removing an entity group from a committed session"""
        self._db_map.add_object_classes({"name": "oc1", "id": 1})
        self._db_map.add_objects({"name": "o1", "id": 1, "class_id": 1}, {"name": "o2", "id": 2, "class_id": 1})
        self._db_map.add_entity_groups({"entity_id": 1, "entity_class_id": 1, "member_id": 2})
        self._db_map.commit_session("add")
        self.assertEqual(len(self._db_map.query(self._db_map.entity_group_sq).all()), 1)
        self._db_map.remove_items("entity_group", 1)
        self._db_map.commit_session("delete")
        self.assertEqual(len(self._db_map.query(self._db_map.entity_group_sq).all()), 0)

    def test_cascade_remove_relationship_class(self):
        """Test adding and removing a relationship class and committing"""
        self._db_map.add_object_classes({"name": "oc1", "id": 1}, {"name": "oc2", "id": 2})
        items, _ = self._db_map.add_wide_relationship_classes({"name": "rc1", "id": 3, "object_class_id_list": [1, 2]})
        self._db_map.remove_items("relationship_class", *{x["id"] for x in items})
        self._db_map.commit_session("delete")
        self.assertEqual(len(self._db_map.query(self._db_map.wide_relationship_class_sq).all()), 0)

    def test_cascade_remove_relationship_class_from_committed_session(self):
        """Test removing a relationship class from a committed session"""
        self._db_map.add_object_classes({"name": "oc1", "id": 1}, {"name": "oc2", "id": 2})
        items, _ = self._db_map.add_wide_relationship_classes({"name": "rc1", "id": 3, "object_class_id_list": [1, 2]})
        self._db_map.commit_session("add")
        self.assertEqual(len(self._db_map.query(self._db_map.wide_relationship_class_sq).all()), 1)
        self._db_map.remove_items("relationship_class", *{x["id"] for x in items})
        self._db_map.commit_session("remove")
        self.assertEqual(len(self._db_map.query(self._db_map.wide_relationship_class_sq).all()), 0)

    def test_cascade_remove_relationship(self):
        """Test adding and removing a relationship and committing"""
        self._db_map.add_object_classes({"name": "oc1", "id": 1}, {"name": "oc2", "id": 2})
        self._db_map.add_wide_relationship_classes({"name": "rc1", "id": 3, "object_class_id_list": [1, 2]})
        self._db_map.add_objects({"name": "o1", "id": 1, "class_id": 1}, {"name": "o2", "id": 2, "class_id": 2})
        items, _ = self._db_map.add_wide_relationships(
            {"id": 3, "name": "remove_me", "class_id": 3, "object_id_list": [1, 2]}
        )
        self._db_map.remove_items("relationship", *{x["id"] for x in items})
        self.assertEqual(len(self._db_map.query(self._db_map.wide_relationship_sq).all()), 0)
        self._db_map.commit_session("delete")
        self.assertEqual(len(self._db_map.query(self._db_map.wide_relationship_sq).all()), 0)

    def test_cascade_remove_relationship_from_committed_session(self):
        """Test removing a relationship from a committed session"""
        self._db_map.add_object_classes({"name": "oc1", "id": 1}, {"name": "oc2", "id": 2})
        self._db_map.add_wide_relationship_classes({"name": "rc1", "id": 3, "object_class_id_list": [1, 2]})
        self._db_map.add_objects({"name": "o1", "id": 1, "class_id": 1}, {"name": "o2", "id": 2, "class_id": 2})
        items, _ = self._db_map.add_wide_relationships(
            {"id": 3, "name": "remove_me", "class_id": 3, "object_id_list": [1, 2]}
        )
        self._db_map.commit_session("add")
        self.assertEqual(len(self._db_map.query(self._db_map.wide_relationship_sq).all()), 1)
        self._db_map.remove_items("relationship", *{x["id"] for x in items})
        self._db_map.commit_session("Add test data.")
        self.assertEqual(len(self._db_map.query(self._db_map.wide_relationship_sq).all()), 0)

    def test_remove_parameter_value(self):
        """Test adding and removing a parameter value and committing"""
        self._db_map.add_object_classes({"name": "oc1", "id": 1}, strict=True)
        self._db_map.add_objects({"name": "o1", "id": 1, "class_id": 1}, strict=True)
        self._db_map.add_parameter_definitions({"name": "param", "id": 1, "object_class_id": 1}, strict=True)
        self._db_map.add_parameter_values(
            {
                "value": b"0",
                "type": None,
                "id": 1,
                "parameter_definition_id": 1,
                "object_id": 1,
                "object_class_id": 1,
                "alternative_id": 1,
            },
            strict=True,
        )
        self._db_map.commit_session("add")
        self.assertEqual(len(self._db_map.query(self._db_map.parameter_value_sq).all()), 1)
        self._db_map.remove_items("parameter_value", 1)
        self._db_map.commit_session("delete")
        self.assertEqual(len(self._db_map.query(self._db_map.parameter_value_sq).all()), 0)

    def test_remove_parameter_value_from_committed_session(self):
        """Test adding and committing a parameter value and then removing it"""
        self._db_map.add_object_classes({"name": "oc1", "id": 1}, strict=True)
        self._db_map.add_objects({"name": "o1", "id": 1, "class_id": 1}, strict=True)
        self._db_map.add_parameter_definitions({"name": "param", "id": 1, "object_class_id": 1}, strict=True)
        self._db_map.add_parameter_values(
            {
                "value": b"0",
                "type": None,
                "id": 1,
                "parameter_definition_id": 1,
                "object_id": 1,
                "object_class_id": 1,
                "alternative_id": 1,
            },
            strict=True,
        )
        self._db_map.commit_session("add")
        self.assertEqual(len(self._db_map.query(self._db_map.parameter_value_sq).all()), 1)
        self._db_map.remove_items("parameter_value", 1)
        self._db_map.commit_session("delete")
        self.assertEqual(len(self._db_map.query(self._db_map.parameter_value_sq).all()), 0)

    def test_cascade_remove_object_removes_parameter_value_as_well(self):
        """Test adding and removing a parameter value and committing"""
        self._db_map.add_object_classes({"name": "oc1", "id": 1}, strict=True)
        self._db_map.add_objects({"name": "o1", "id": 1, "class_id": 1}, strict=True)
        self._db_map.add_parameter_definitions({"name": "param", "id": 1, "object_class_id": 1}, strict=True)
        self._db_map.add_parameter_values(
            {
                "value": b"0",
                "type": None,
                "id": 1,
                "parameter_definition_id": 1,
                "object_id": 1,
                "object_class_id": 1,
                "alternative_id": 1,
            },
            strict=True,
        )
        self._db_map.commit_session("add")
        self.assertEqual(len(self._db_map.query(self._db_map.parameter_value_sq).all()), 1)
        self._db_map.remove_items("object", 1)
        self._db_map.commit_session("delete")
        self.assertEqual(len(self._db_map.query(self._db_map.parameter_value_sq).all()), 0)

    def test_cascade_remove_object_from_committed_session_removes_parameter_value_as_well(self):
        """Test adding and committing a paramater value and then removing it"""
        self._db_map.add_object_classes({"name": "oc1", "id": 1}, strict=True)
        self._db_map.add_objects({"name": "o1", "id": 1, "class_id": 1}, strict=True)
        self._db_map.add_parameter_definitions({"name": "param", "id": 1, "object_class_id": 1}, strict=True)
        self._db_map.add_parameter_values(
            {
                "value": b"0",
                "type": None,
                "id": 1,
                "parameter_definition_id": 1,
                "object_id": 1,
                "object_class_id": 1,
                "alternative_id": 1,
            },
            strict=True,
        )
        self._db_map.commit_session("add")
        self.assertEqual(len(self._db_map.query(self._db_map.parameter_value_sq).all()), 1)
        self._db_map.remove_items("object", 1)
        self._db_map.commit_session("delete")
        self.assertEqual(len(self._db_map.query(self._db_map.parameter_value_sq).all()), 0)

    def test_cascade_remove_metadata_removes_corresponding_entity_and_value_metadata(self):
        import_functions.import_object_classes(self._db_map, ("my_class",))
        import_functions.import_objects(self._db_map, (("my_class", "my_object"),))
        import_functions.import_object_parameters(self._db_map, (("my_class", "my_parameter"),))
        import_functions.import_object_parameter_values(
            self._db_map, (("my_class", "my_object", "my_parameter", 99.0),)
        )
        import_functions.import_metadata(self._db_map, ('{"title": "My metadata."}',))
        import_functions.import_object_metadata(self._db_map, (("my_class", "my_object", '{"title": "My metadata."}'),))
        import_functions.import_object_parameter_value_metadata(
            self._db_map, (("my_class", "my_object", "my_parameter", '{"title": "My metadata."}'),)
        )
        self._db_map.commit_session("Add test data.")
        metadata = self._db_map.query(self._db_map.metadata_sq).all()
        self.assertEqual(len(metadata), 1)
        self._db_map.remove_items("metadata", metadata[0].id)
        self._db_map.commit_session("Remove test data.")
        self.assertEqual(len(self._db_map.query(self._db_map.metadata_sq).all()), 0)
        self.assertEqual(len(self._db_map.query(self._db_map.parameter_value_metadata_sq).all()), 0)
        self.assertEqual(len(self._db_map.query(self._db_map.entity_metadata_sq).all()), 0)
        self.assertEqual(len(self._db_map.query(self._db_map.object_sq).all()), 1)
        self.assertEqual(len(self._db_map.query(self._db_map.object_parameter_definition_sq).all()), 1)

    def test_cascade_remove_entity_metadata_removes_corresponding_metadata(self):
        import_functions.import_object_classes(self._db_map, ("my_class",))
        import_functions.import_objects(self._db_map, (("my_class", "my_object"),))
        import_functions.import_metadata(self._db_map, ('{"title": "My metadata."}',))
        import_functions.import_object_metadata(self._db_map, (("my_class", "my_object", '{"title": "My metadata."}'),))
        self._db_map.commit_session("Add test data.")
        entity_metadata = self._db_map.query(self._db_map.entity_metadata_sq).all()
        self.assertEqual(len(entity_metadata), 1)
        self._db_map.remove_items("entity_metadata", entity_metadata[0].id)
        self._db_map.remove_unused_metadata()
        self._db_map.commit_session("Remove test data.")
        self.assertEqual(len(self._db_map.query(self._db_map.metadata_sq).all()), 0)
        self.assertEqual(len(self._db_map.query(self._db_map.entity_metadata_sq).all()), 0)
        self.assertEqual(len(self._db_map.query(self._db_map.object_sq).all()), 1)

    def test_cascade_remove_entity_metadata_leaves_metadata_used_by_value_intact(self):
        import_functions.import_object_classes(self._db_map, ("my_class",))
        import_functions.import_objects(self._db_map, (("my_class", "my_object"),))
        import_functions.import_object_parameters(self._db_map, (("my_class", "my_parameter"),))
        import_functions.import_object_parameter_values(
            self._db_map, (("my_class", "my_object", "my_parameter", 99.0),)
        )
        import_functions.import_metadata(self._db_map, ('{"title": "My metadata."}',))
        self._assert_import(
            import_functions.import_object_metadata(
                self._db_map, (("my_class", "my_object", '{"title": "My metadata."}'),)
            )
        )
        import_functions.import_object_parameter_value_metadata(
            self._db_map, (("my_class", "my_object", "my_parameter", '{"title": "My metadata."}'),)
        )
        self._db_map.commit_session("Add test data.")
        entity_metadata = self._db_map.query(self._db_map.entity_metadata_sq).all()
        self.assertEqual(len(entity_metadata), 1)
        self._db_map.remove_items("entity_metadata", entity_metadata[0].id)
        self._db_map.commit_session("Remove test data.")
        self.assertEqual(len(self._db_map.query(self._db_map.metadata_sq).all()), 1)
        self.assertEqual(len(self._db_map.query(self._db_map.entity_metadata_sq).all()), 0)
        self.assertEqual(len(self._db_map.query(self._db_map.parameter_value_metadata_sq).all()), 1)

    def test_cascade_remove_value_metadata_leaves_metadata_used_by_entity_intact(self):
        import_functions.import_object_classes(self._db_map, ("my_class",))
        import_functions.import_objects(self._db_map, (("my_class", "my_object"),))
        import_functions.import_object_parameters(self._db_map, (("my_class", "my_parameter"),))
        import_functions.import_object_parameter_values(
            self._db_map, (("my_class", "my_object", "my_parameter", 99.0),)
        )
        import_functions.import_metadata(self._db_map, ('{"title": "My metadata."}',))
        import_functions.import_object_metadata(self._db_map, (("my_class", "my_object", '{"title": "My metadata."}'),))
        import_functions.import_object_parameter_value_metadata(
            self._db_map, (("my_class", "my_object", "my_parameter", '{"title": "My metadata."}'),)
        )
        self._db_map.commit_session("Add test data.")
        parameter_value_metadata = self._db_map.query(self._db_map.parameter_value_metadata_sq).all()
        self.assertEqual(len(parameter_value_metadata), 1)
        self._db_map.remove_items("parameter_value_metadata", parameter_value_metadata[0].id)
        self._db_map.commit_session("Remove test data.")
        self.assertEqual(len(self._db_map.query(self._db_map.metadata_sq).all()), 1)
        self.assertEqual(len(self._db_map.query(self._db_map.entity_metadata_sq).all()), 1)
        self.assertEqual(len(self._db_map.query(self._db_map.parameter_value_metadata_sq).all()), 0)

    def test_cascade_remove_object_removes_its_metadata(self):
        import_functions.import_object_classes(self._db_map, ("my_class",))
        import_functions.import_objects(self._db_map, (("my_class", "my_object"),))
        import_functions.import_metadata(self._db_map, ('{"title": "My metadata."}',))
        import_functions.import_object_metadata(self._db_map, (("my_class", "my_object", '{"title": "My metadata."}'),))
        self._db_map.commit_session("Add test data.")
        self._db_map.remove_items("object", 1)
        self._db_map.remove_unused_metadata()
        self._db_map.commit_session("Remove test data.")
        self.assertEqual(len(self._db_map.query(self._db_map.metadata_sq).all()), 0)
        self.assertEqual(len(self._db_map.query(self._db_map.entity_metadata_sq).all()), 0)
        self.assertEqual(len(self._db_map.query(self._db_map.object_sq).all()), 0)

    def test_cascade_remove_relationship_removes_its_metadata(self):
        import_functions.import_object_classes(self._db_map, ("my_object_class",))
        import_functions.import_objects(self._db_map, (("my_object_class", "my_object"),))
        import_functions.import_relationship_classes(self._db_map, (("my_class", ("my_object_class",)),))
        import_functions.import_relationships(self._db_map, (("my_class", ("my_object",)),))
        import_functions.import_metadata(self._db_map, ('{"title": "My metadata."}',))
        import_functions.import_relationship_metadata(
            self._db_map, (("my_class", ("my_object",), '{"title": "My metadata."}'),)
        )
        self._db_map.commit_session("Add test data.")
        self._db_map.remove_items("relationship", 2)
        self._db_map.remove_unused_metadata()
        self._db_map.commit_session("Remove test data.")
        self.assertEqual(len(self._db_map.query(self._db_map.metadata_sq).all()), 0)
        self.assertEqual(len(self._db_map.query(self._db_map.entity_metadata_sq).all()), 0)
        self.assertEqual(len(self._db_map.query(self._db_map.relationship_sq).all()), 0)

    def test_cascade_remove_parameter_value_removes_its_metadata(self):
        import_functions.import_object_classes(self._db_map, ("my_class",))
        import_functions.import_objects(self._db_map, (("my_class", "my_object"),))
        import_functions.import_object_parameters(self._db_map, (("my_class", "my_parameter"),))
        import_functions.import_object_parameter_values(
            self._db_map, (("my_class", "my_object", "my_parameter", 99.0),)
        )
        import_functions.import_metadata(self._db_map, ('{"title": "My metadata."}',))
        import_functions.import_object_parameter_value_metadata(
            self._db_map, (("my_class", "my_object", "my_parameter", '{"title": "My metadata."}'),)
        )
        self._db_map.commit_session("Add test data.")
        self._db_map.remove_items("parameter_value", 1)
        self._db_map.remove_unused_metadata()
        self._db_map.commit_session("Remove test data.")
        self.assertEqual(len(self._db_map.query(self._db_map.metadata_sq).all()), 0)
        self.assertEqual(len(self._db_map.query(self._db_map.entity_metadata_sq).all()), 0)
        self.assertEqual(len(self._db_map.query(self._db_map.parameter_value_sq).all()), 0)

    def test_remove_works_when_entity_groups_are_present(self):
        import_functions.import_object_classes(self._db_map, ("my_class",))
        import_functions.import_objects(self._db_map, (("my_class", "my_object"),))
        import_functions.import_objects(self._db_map, (("my_class", "my_group"),))
        import_functions.import_object_groups(self._db_map, (("my_class", "my_group", "my_object"),))
        self._db_map.commit_session("Add test data.")
        self._db_map.remove_items("object", 1)  # This shouldn't raise an exception
        self._db_map.commit_session("Remove object.")
        objects = self._db_map.query(self._db_map.object_sq).all()
        self.assertEqual(len(objects), 1)
        self.assertEqual(objects[0].name, "my_group")

    def test_remove_object_class2(self):
        import_functions.import_object_classes(self._db_map, ("my_class",))
        self._db_map.commit_session("Add test data.")
        my_class = self._db_map.query(self._db_map.object_class_sq).one_or_none()
        self.assertIsNotNone(my_class)
        self._db_map.remove_items("object_class", my_class.id)
        self._db_map.commit_session("Remove object class.")
        my_class = self._db_map.query(self._db_map.object_class_sq).one_or_none()
        self.assertIsNone(my_class)

    def test_remove_relationship_class2(self):
        import_functions.import_object_classes(self._db_map, ("my_class",))
        import_functions.import_relationship_classes(self._db_map, (("my_relationship_class", ("my_class",)),))
        self._db_map.commit_session("Add test data.")
        my_class = self._db_map.query(self._db_map.relationship_class_sq).one_or_none()
        self.assertIsNotNone(my_class)
        self._db_map.remove_items("relationship_class", my_class.id)
        self._db_map.commit_session("Remove relationship class.")
        my_class = self._db_map.query(self._db_map.relationship_class_sq).one_or_none()
        self.assertIsNone(my_class)

    def test_remove_object2(self):
        import_functions.import_object_classes(self._db_map, ("my_class",))
        import_functions.import_objects(self._db_map, (("my_class", "my_object"),))
        self._db_map.commit_session("Add test data.")
        my_object = self._db_map.query(self._db_map.object_sq).one_or_none()
        self.assertIsNotNone(my_object)
        self._db_map.remove_items("object", my_object.id)
        self._db_map.commit_session("Remove object.")
        my_object = self._db_map.query(self._db_map.object_sq).one_or_none()
        self.assertIsNone(my_object)

    def test_remove_relationship2(self):
        import_functions.import_object_classes(self._db_map, ("my_class",))
        import_functions.import_objects(self._db_map, (("my_class", "my_object"),))
        import_functions.import_relationship_classes(self._db_map, (("my_relationship_class", ("my_class",)),))
        import_functions.import_relationships(self._db_map, (("my_relationship_class", ("my_object",)),))
        self._db_map.commit_session("Add test data.")
        my_relationship = self._db_map.query(self._db_map.relationship_sq).one_or_none()
        self.assertIsNotNone(my_relationship)
        self._db_map.remove_items("relationship", 2)
        self._db_map.commit_session("Remove relationship.")
        my_relationship = self._db_map.query(self._db_map.relationship_sq).one_or_none()
        self.assertIsNone(my_relationship)

    def test_remove_parameter_value2(self):
        import_functions.import_object_classes(self._db_map, ("my_class",))
        import_functions.import_objects(self._db_map, (("my_class", "my_object"),))
        import_functions.import_object_parameters(self._db_map, (("my_class", "my_parameter"),))
        import_functions.import_object_parameter_values(
            self._db_map, (("my_class", "my_object", "my_parameter", 23.0),)
        )
        self._db_map.commit_session("Add test data.")
        my_value = self._db_map.query(self._db_map.object_parameter_value_sq).one_or_none()
        self.assertIsNotNone(my_value)
        self._db_map.remove_items("parameter_value", my_value.id)
        self._db_map.commit_session("Remove parameter value.")
        my_parameter = self._db_map.query(self._db_map.object_parameter_value_sq).one_or_none()
        self.assertIsNone(my_parameter)


class TestDatabaseMappingCommitMixin(unittest.TestCase):
    def setUp(self):
        self._db_map = CustomDatabaseMapping(IN_MEMORY_DB_URL, create=True)

    def tearDown(self):
        self._db_map.close()

    def test_commit_message(self):
        """Tests that commit comment ends up in the database."""
        self._db_map.add_object_classes({"name": "testclass"})
        self._db_map.commit_session("test commit")
        self.assertEqual(self._db_map.query(self._db_map.commit_sq).all()[-1].comment, "test commit")
        self._db_map.close()

    def test_commit_session_raise_with_empty_comment(self):
        import_functions.import_object_classes(self._db_map, ("my_class",))
        self.assertRaisesRegex(SpineDBAPIError, "Commit message cannot be empty.", self._db_map.commit_session, "")

    def test_commit_session_raise_when_nothing_to_commit(self):
        self.assertRaisesRegex(SpineDBAPIError, "Nothing to commit.", self._db_map.commit_session, "No changes.")

    def test_rollback_addition(self):
        import_functions.import_object_classes(self._db_map, ("my_class",))
        self._db_map.commit_session("test commit")
        import_functions.import_object_classes(self._db_map, ("second_class",))
        entity_class_names = {x["name"] for x in self._db_map.mapped_table("entity_class").valid_values()}
        self.assertEqual(entity_class_names, {"my_class", "second_class"})
        self._db_map.rollback_session()
        entity_class_names = {x["name"] for x in self._db_map.mapped_table("entity_class").valid_values()}
        self.assertEqual(entity_class_names, {"my_class"})
        with self.assertRaises(SpineDBAPIError):
            # Nothing to commit
            self._db_map.commit_session("test commit")

    def test_rollback_removal(self):
        import_functions.import_object_classes(self._db_map, ("my_class",))
        self._db_map.commit_session("test commit")
        self._db_map.remove_items("entity_class", 1)
        entity_class_names = {x["name"] for x in self._db_map.mapped_table("entity_class").valid_values()}
        self.assertEqual(entity_class_names, set())
        self._db_map.rollback_session()
        entity_class_names = {x["name"] for x in self._db_map.mapped_table("entity_class").valid_values()}
        self.assertEqual(entity_class_names, {"my_class"})
        with self.assertRaises(SpineDBAPIError):
            # Nothing to commit
            self._db_map.commit_session("test commit")

    def test_rollback_update(self):
        import_functions.import_object_classes(self._db_map, ("my_class",))
        self._db_map.commit_session("test commit")
        self._db_map.get_item("entity_class", name="my_class").update(name="new_name")
        entity_class_names = {x["name"] for x in self._db_map.mapped_table("entity_class").valid_values()}
        self.assertEqual(entity_class_names, {"new_name"})
        self._db_map.rollback_session()
        entity_class_names = {x["name"] for x in self._db_map.mapped_table("entity_class").valid_values()}
        self.assertEqual(entity_class_names, {"my_class"})
        with self.assertRaises(SpineDBAPIError):
            # Nothing to commit
            self._db_map.commit_session("test commit")

    def test_refresh_addition(self):
        import_functions.import_object_classes(self._db_map, ("my_class",))
        self._db_map.commit_session("test commit")
        import_functions.import_object_classes(self._db_map, ("second_class",))
        entity_class_names = {x["name"] for x in self._db_map.mapped_table("entity_class").valid_values()}
        self.assertEqual(entity_class_names, {"my_class", "second_class"})
        self._db_map.fetch_all()
        entity_class_names = {x["name"] for x in self._db_map.mapped_table("entity_class").valid_values()}
        self.assertEqual(entity_class_names, {"my_class", "second_class"})

    def test_refresh_removal(self):
        import_functions.import_object_classes(self._db_map, ("my_class",))
        self._db_map.commit_session("test commit")
        self._db_map.remove_items("entity_class", -1)
        entity_class_names = {x["name"] for x in self._db_map.mapped_table("entity_class").valid_values()}
        self.assertEqual(entity_class_names, set())
        self._db_map.fetch_all()
        entity_class_names = {x["name"] for x in self._db_map.mapped_table("entity_class").valid_values()}
        self.assertEqual(entity_class_names, set())

    def test_refresh_update(self):
        import_functions.import_object_classes(self._db_map, ("my_class",))
        self._db_map.commit_session("test commit")
        self._db_map.get_item("entity_class", name="my_class").update(name="new_name")
        entity_class_names = {x["name"] for x in self._db_map.mapped_table("entity_class").valid_values()}
        self.assertEqual(entity_class_names, {"new_name"})
        self._db_map.fetch_all()
        entity_class_names = {x["name"] for x in self._db_map.mapped_table("entity_class").valid_values()}
        self.assertEqual(entity_class_names, {"new_name", "my_class"})

    def test_cascade_remove_unfetched(self):
        import_functions.import_object_classes(self._db_map, ("my_class",))
        import_functions.import_objects(self._db_map, (("my_class", "my_object"),))
        self._db_map.commit_session("test commit")
        self._db_map.reset()
        self._db_map.remove_items("entity_class", 1)
        self._db_map.commit_session("test commit")
        entities = self._db_map.query(self._db_map.entity_sq).all()
        self.assertEqual(entities, [])


if __name__ == "__main__":
    unittest.main()<|MERGE_RESOLUTION|>--- conflicted
+++ resolved
@@ -14,7 +14,6 @@
 import unittest
 from unittest import mock
 from unittest.mock import patch
-
 from sqlalchemy.engine.url import make_url, URL
 from sqlalchemy.util import KeyedTuple
 from spinedb_api import (
@@ -94,7 +93,7 @@
     def test_add_parameter_value_without_value_gives_error(self):
         with DatabaseMapping("sqlite://", create=True) as db_map:
             self._assert_success(db_map.add_entity_class_item(name="Widget"))
-            self._assert_success(db_map.add_entity_item(name="spoon", class_name="Widget"))
+            self._assert_success(db_map.add_entity_item(name="spoon", entity_class_name="Widget"))
             self._assert_success(db_map.add_parameter_definition_item(name="size", entity_class_name="Widget"))
             self.assertRaises(
                 SpineDBAPIError,
@@ -111,7 +110,7 @@
     def test_add_parameter_value_without_type_gives_error(self):
         with DatabaseMapping("sqlite://", create=True) as db_map:
             self._assert_success(db_map.add_entity_class_item(name="Widget"))
-            self._assert_success(db_map.add_entity_item(name="spoon", class_name="Widget"))
+            self._assert_success(db_map.add_entity_item(name="spoon", entity_class_name="Widget"))
             self._assert_success(db_map.add_parameter_definition_item(name="size", entity_class_name="Widget"))
             self.assertRaises(
                 SpineDBAPIError,
@@ -186,16 +185,11 @@
         with TemporaryDirectory() as temp_dir:
             url = "sqlite:///" + os.path.join(temp_dir, "database.sqlite")
             with DatabaseMapping(url, create=True) as db_map:
-<<<<<<< HEAD
                 self._assert_success(db_map.add_item("entity_class", name="fish", description="It swims."))
                 self._assert_success(
-                    db_map.add_item("entity", class_name="fish", name="Nemo", description="Peacefully swimming away.")
-=======
-                _, error = db_map.add_item("entity_class", name="fish", description="It swims.")
-                self.assertIsNone(error)
-                _, error = db_map.add_item(
-                    "entity", entity_class_name="fish", name="Nemo", description="Peacefully swimming away."
->>>>>>> 0fe0362b
+                    db_map.add_item(
+                        "entity", entity_class_name="fish", name="Nemo", description="Peacefully swimming away."
+                    )
                 )
                 self._assert_success(db_map.add_item("parameter_definition", entity_class_name="fish", name="color"))
                 value, type_ = to_database("mainly orange")
@@ -236,34 +230,20 @@
                         description="A fish getting eaten by a cat?",
                     )
                 )
-<<<<<<< HEAD
                 self._assert_success(
-                    db_map.add_item("entity", class_name="fish", name="Nemo", description="Lost (soon).")
+                    db_map.add_item("entity", entity_class_name="fish", name="Nemo", description="Lost (soon).")
                 )
                 self._assert_success(
                     db_map.add_item(
-                        "entity", class_name="cat", name="Felix", description="The wonderful wonderful cat."
+                        "entity", entity_class_name="cat", name="Felix", description="The wonderful wonderful cat."
                     )
                 )
                 self._assert_success(
-                    db_map.add_item("entity", class_name="fish__cat", element_name_list=("Nemo", "Felix"))
+                    db_map.add_item("entity", entity_class_name="fish__cat", element_name_list=("Nemo", "Felix"))
                 )
                 self._assert_success(
                     db_map.add_item("parameter_definition", entity_class_name="fish__cat", name="rate")
                 )
-=======
-                self.assertIsNone(error)
-                _, error = db_map.add_item("entity", entity_class_name="fish", name="Nemo", description="Lost (soon).")
-                self.assertIsNone(error)
-                _, error = db_map.add_item(
-                    "entity", entity_class_name="cat", name="Felix", description="The wonderful wonderful cat."
-                )
-                self.assertIsNone(error)
-                _, error = db_map.add_item("entity", entity_class_name="fish__cat", element_name_list=("Nemo", "Felix"))
-                self.assertIsNone(error)
-                _, error = db_map.add_item("parameter_definition", entity_class_name="fish__cat", name="rate")
-                self.assertIsNone(error)
->>>>>>> 0fe0362b
                 value, type_ = to_database(0.23)
                 self._assert_success(
                     db_map.add_item(
@@ -290,16 +270,11 @@
 
     def test_updating_entity_name_updates_the_name_in_parameter_value_too(self):
         with DatabaseMapping(IN_MEMORY_DB_URL, create=True) as db_map:
-<<<<<<< HEAD
             self._assert_success(db_map.add_item("entity_class", name="fish", description="It swims."))
             self._assert_success(
-                db_map.add_item("entity", class_name="fish", name="Nemo", description="Peacefully swimming away.")
-=======
-            _, error = db_map.add_item("entity_class", name="fish", description="It swims.")
-            self.assertIsNone(error)
-            _, error = db_map.add_item(
-                "entity", entity_class_name="fish", name="Nemo", description="Peacefully swimming away."
->>>>>>> 0fe0362b
+                db_map.add_item(
+                    "entity", entity_class_name="fish", name="Nemo", description="Peacefully swimming away."
+                )
             )
             self._assert_success(db_map.add_item("parameter_definition", entity_class_name="fish", name="color"))
             value, type_ = to_database("mainly orange")
@@ -345,31 +320,18 @@
 
     def test_update_entity_metadata_by_changing_its_entity(self):
         with DatabaseMapping("sqlite://", create=True) as db_map:
-<<<<<<< HEAD
             self._assert_success(db_map.add_entity_class_item(name="my_class"))
-            self._assert_success(db_map.add_entity_item(name="entity_1", class_name="my_class"))
-            entity_2 = self._assert_success(db_map.add_entity_item(name="entity_2", class_name="my_class"))
+            self._assert_success(db_map.add_entity_item(name="entity_1", entity_class_name="my_class"))
+            entity_2 = self._assert_success(db_map.add_entity_item(name="entity_2", entity_class_name="my_class"))
             metadata_value = '{"sources": [], "contributors": []}'
             metadata = self._assert_success(db_map.add_metadata_item(name="my_metadata", value=metadata_value))
             entity_metadata = self._assert_success(
                 db_map.add_entity_metadata_item(
                     metadata_name="my_metadata",
                     metadata_value=metadata_value,
-                    class_name="my_class",
+                    entity_class_name="my_class",
                     entity_byname=("entity_1",),
                 )
-=======
-            entity_class, _ = db_map.add_entity_class_item(name="my_class")
-            db_map.add_entity_item(name="entity_1", entity_class_name="my_class")
-            entity_2, _ = db_map.add_entity_item(name="entity_2", entity_class_name="my_class")
-            metadata_value = '{"sources": [], "contributors": []}'
-            metadata, _ = db_map.add_metadata_item(name="my_metadata", value=metadata_value)
-            entity_metadata, error = db_map.add_entity_metadata_item(
-                metadata_name="my_metadata",
-                metadata_value=metadata_value,
-                entity_class_name="my_class",
-                entity_byname=("entity_1",),
->>>>>>> 0fe0362b
             )
             entity_metadata.update(entity_byname=("entity_2",))
             self.assertEqual(
@@ -420,18 +382,10 @@
 
     def test_update_parameter_value_metadata_by_changing_its_parameter(self):
         with DatabaseMapping("sqlite://", create=True) as db_map:
-<<<<<<< HEAD
             entity_class = self._assert_success(db_map.add_entity_class_item(name="my_class"))
             self._assert_success(db_map.add_parameter_definition_item(name="x", entity_class_name="my_class"))
             self._assert_success(db_map.add_parameter_definition_item(name="y", entity_class_name="my_class"))
-            self._assert_success(db_map.add_entity_item(name="my_entity", class_name="my_class"))
-=======
-            entity_class, _ = db_map.add_entity_class_item(name="my_class")
-            _, error = db_map.add_parameter_definition_item(name="x", entity_class_name="my_class")
-            self.assertIsNone(error)
-            db_map.add_parameter_definition_item(name="y", entity_class_name="my_class")
-            entity, _ = db_map.add_entity_item(name="my_entity", entity_class_name="my_class")
->>>>>>> 0fe0362b
+            self._assert_success(db_map.add_entity_item(name="my_entity", entity_class_name="my_class"))
             value, value_type = to_database(2.3)
             self._assert_success(
                 db_map.add_parameter_value_item(
@@ -455,28 +409,16 @@
                 )
             )
             metadata_value = '{"sources": [], "contributors": []}'
-<<<<<<< HEAD
             metadata = self._assert_success(db_map.add_metadata_item(name="my_metadata", value=metadata_value))
             value_metadata = self._assert_success(
                 db_map.add_parameter_value_metadata_item(
                     metadata_name="my_metadata",
                     metadata_value=metadata_value,
-                    class_name="my_class",
+                    entity_class_name="my_class",
                     entity_byname=("my_entity",),
                     parameter_definition_name="x",
                     alternative_name="Base",
                 )
-=======
-            metadata, error = db_map.add_metadata_item(name="my_metadata", value=metadata_value)
-            self.assertIsNone(error)
-            value_metadata, error = db_map.add_parameter_value_metadata_item(
-                metadata_name="my_metadata",
-                metadata_value=metadata_value,
-                entity_class_name="my_class",
-                entity_byname=("my_entity",),
-                parameter_definition_name="x",
-                alternative_name="Base",
->>>>>>> 0fe0362b
             )
             value_metadata.update(parameter_definition_name="y")
             self.assertEqual(
@@ -589,34 +531,20 @@
         with TemporaryDirectory() as temp_dir:
             url = "sqlite:///" + os.path.join(temp_dir, "db.sqlite")
             with DatabaseMapping(url, create=True) as db_map:
-<<<<<<< HEAD
                 self._assert_success(db_map.add_entity_class_item(name="dog"))
                 self._assert_success(db_map.add_entity_class_item(name="cat"))
                 self._assert_success(db_map.add_entity_class_item(name="dog__cat", dimension_name_list=("dog", "cat")))
-                self._assert_success(db_map.add_entity_item(name="Pulgoso", class_name="dog"))
-                self._assert_success(db_map.add_entity_item(name="Sylvester", class_name="cat"))
-                self._assert_success(db_map.add_entity_item(name="Tom", class_name="cat"))
-=======
-                db_map.add_entity_class_item(name="dog")
-                db_map.add_entity_class_item(name="cat")
-                db_map.add_entity_class_item(name="dog__cat", dimension_name_list=("dog", "cat"))
-                db_map.add_entity_item(name="Pulgoso", entity_class_name="dog")
-                db_map.add_entity_item(name="Sylvester", entity_class_name="cat")
-                db_map.add_entity_item(name="Tom", entity_class_name="cat")
->>>>>>> 0fe0362b
+                self._assert_success(db_map.add_entity_item(name="Pulgoso", entity_class_name="dog"))
+                self._assert_success(db_map.add_entity_item(name="Sylvester", entity_class_name="cat"))
+                self._assert_success(db_map.add_entity_item(name="Tom", entity_class_name="cat"))
                 db_map.commit_session("Arf!")
             with DatabaseMapping(url) as db_map:
                 # Remove the entity in the middle and add a multi-D one referring to the third entity.
                 # The multi-D one will go in the middle.
-<<<<<<< HEAD
-                db_map.get_entity_item(name="Sylvester", class_name="cat").remove()
+                db_map.get_entity_item(name="Sylvester", entity_class_name="cat").remove()
                 self._assert_success(
-                    db_map.add_entity_item(element_name_list=("Pulgoso", "Tom"), class_name="dog__cat")
-                )
-=======
-                db_map.get_entity_item(name="Sylvester", entity_class_name="cat").remove()
-                db_map.add_entity_item(element_name_list=("Pulgoso", "Tom"), entity_class_name="dog__cat")
->>>>>>> 0fe0362b
+                    db_map.add_entity_item(element_name_list=("Pulgoso", "Tom"), entity_class_name="dog__cat")
+                )
                 db_map.commit_session("Meow!")
             with DatabaseMapping(url) as db_map:
                 # The ("Pulgoso", "Tom") entity will be fetched before "Tom".
@@ -673,19 +601,14 @@
 
     def test_committing_entity_group_items_doesnt_add_commit_ids_to_them(self):
         with DatabaseMapping("sqlite://", create=True) as db_map:
-<<<<<<< HEAD
             self._assert_success(db_map.add_entity_class_item(name="my_class"))
-            self._assert_success(db_map.add_entity_item(name="element", class_name="my_class"))
-            self._assert_success(db_map.add_entity_item(name="container", class_name="my_class"))
+            self._assert_success(db_map.add_entity_item(name="element", entity_class_name="my_class"))
+            self._assert_success(db_map.add_entity_item(name="container", entity_class_name="my_class"))
             self._assert_success(
-                db_map.add_entity_group_item(group_name="container", member_name="element", class_name="my_class")
+                db_map.add_entity_group_item(
+                    group_name="container", member_name="element", entity_class_name="my_class"
+                )
             )
-=======
-            db_map.add_entity_class_item(name="my_class")
-            db_map.add_entity_item(name="element", entity_class_name="my_class")
-            db_map.add_entity_item(name="container", entity_class_name="my_class")
-            db_map.add_entity_group_item(group_name="container", member_name="element", entity_class_name="my_class")
->>>>>>> 0fe0362b
             db_map.commit_session("Add entity group.")
             groups = db_map.get_entity_group_items()
             self.assertEqual(len(groups), 1)
@@ -699,7 +622,7 @@
                 self.assertEqual(len(items), 0)
                 with DatabaseMapping(url) as shadow_db_map:
                     self._assert_success(shadow_db_map.add_entity_class_item(name="my_class"))
-                    self._assert_success(shadow_db_map.add_entity_item(name="my_entity", class_name="my_class"))
+                    self._assert_success(shadow_db_map.add_entity_item(name="my_entity", entity_class_name="my_class"))
                     shadow_db_map.commit_session("Add entity.")
                 items = db_map.get_items("entity")
                 self.assertEqual(len(items), 1)
@@ -758,7 +681,7 @@
             url = "sqlite:///" + os.path.join(temp_dir, "db.sqlite")
             with DatabaseMapping(url, create=True) as db_map:
                 self._assert_success(db_map.add_entity_class_item(name="my_class"))
-                self._assert_success(db_map.add_entity_item(name="my_entity", class_name="my_class"))
+                self._assert_success(db_map.add_entity_item(name="my_entity", entity_class_name="my_class"))
                 db_map.commit_session("Add initial data.")
                 with DatabaseMapping(url) as shadow_db_map:
                     items = shadow_db_map.fetch_more("entity")
@@ -779,7 +702,7 @@
             url = "sqlite:///" + os.path.join(temp_dir, "db.sqlite")
             with DatabaseMapping(url, create=True) as db_map:
                 removed_item = self._assert_success(db_map.add_entity_class_item(name="my_class"))
-                self._assert_success(db_map.add_entity_item(name="my_entity", class_name="my_class"))
+                self._assert_success(db_map.add_entity_item(name="my_entity", entity_class_name="my_class"))
                 db_map.commit_session("Add initial data.")
                 removed_item.remove()
                 db_map.commit_session("Remove entity class.")
@@ -799,7 +722,7 @@
             url = "sqlite:///" + os.path.join(temp_dir, "db.sqlite")
             with DatabaseMapping(url, create=True) as db_map:
                 self._assert_success(db_map.add_entity_class_item(name="my_class"))
-                item = self._assert_success(db_map.add_entity_item(class_name="my_class", name="my_entity"))
+                item = self._assert_success(db_map.add_entity_item(entity_class_name="my_class", name="my_entity"))
                 original_id = item["id"]
                 db_map.commit_session("Add initial data.")
                 items = db_map.fetch_more("entity")
@@ -808,7 +731,9 @@
                 db_map.commit_session("Removed entity.")
                 self.assertEqual(len(db_map.get_entity_items()), 0)
                 with DatabaseMapping(url) as shadow_db_map:
-                    self._assert_success(shadow_db_map.add_entity_item(class_name="my_class", name="other_entity"))
+                    self._assert_success(
+                        shadow_db_map.add_entity_item(entity_class_name="my_class", name="other_entity")
+                    )
                     shadow_db_map.commit_session("Add entity with different name, probably reusing previous id.")
                 items = db_map.fetch_more("entity")
                 self.assertEqual(len(items), 1)
@@ -832,7 +757,9 @@
                 self._assert_success(
                     db_map.add_parameter_definition_item(name="quantity", entity_class_name="filler_class")
                 )
-                self._assert_success(db_map.add_entity_item(name="object_of_interest", class_name="interesting_class"))
+                self._assert_success(
+                    db_map.add_entity_item(name="object_of_interest", entity_class_name="interesting_class")
+                )
                 value, value_type = to_database(2.3)
                 self._assert_success(
                     db_map.add_parameter_value_item(
@@ -845,14 +772,14 @@
                     )
                 )
                 db_map.commit_session("Add initial data")
-                removed_item = db_map.get_entity_item(name="object_of_interest", class_name="interesting_class")
+                removed_item = db_map.get_entity_item(name="object_of_interest", entity_class_name="interesting_class")
                 removed_item.remove()
                 db_map.commit_session("Remove object of interest")
                 with DatabaseMapping(url) as shadow_db_map:
                     self._assert_success(
-                        shadow_db_map.add_entity_item(name="other_entity", class_name="interesting_class")
+                        shadow_db_map.add_entity_item(name="other_entity", entity_class_name="interesting_class")
                     )
-                    self._assert_success(shadow_db_map.add_entity_item(name="filler", class_name="filler_class"))
+                    self._assert_success(shadow_db_map.add_entity_item(name="filler", entity_class_name="filler_class"))
                     value, value_type = to_database(-2.3)
                     self._assert_success(
                         shadow_db_map.add_parameter_value_item(
@@ -888,7 +815,7 @@
                         "element_id_list": (),
                         "element_name_list": (),
                         "commit_id": -4,
-                        "class_name": "interesting_class",
+                        "entity_class_name": "interesting_class",
                         "dimension_id_list": (),
                         "dimension_name_list": (),
                         "element_byname_list": (),
@@ -906,7 +833,7 @@
                         "element_id_list": (),
                         "element_name_list": (),
                         "commit_id": -4,
-                        "class_name": "filler_class",
+                        "entity_class_name": "filler_class",
                         "dimension_id_list": (),
                         "dimension_name_list": (),
                         "element_byname_list": (),
@@ -973,24 +900,26 @@
             url = "sqlite:///" + os.path.join(temp_dir, "db.sqlite")
             with DatabaseMapping(url, create=True) as db_map:
                 self._assert_success(db_map.add_entity_class_item(name="my_class"))
-                self._assert_success(db_map.add_entity_item(name="my_entity", class_name="my_class"))
+                self._assert_success(db_map.add_entity_item(name="my_entity", entity_class_name="my_class"))
                 metadata_value = '{"sources": [], "contributors": []}'
                 self._assert_success(db_map.add_metadata_item(name="my_metadata", value=metadata_value))
                 self._assert_success(
                     db_map.add_entity_metadata_item(
                         metadata_name="my_metadata",
                         metadata_value=metadata_value,
-                        class_name="my_class",
+                        entity_class_name="my_class",
                         entity_byname=("my_entity",),
                     )
                 )
                 db_map.commit_session("Add initial data.")
                 with DatabaseMapping(url) as shadow_db_map:
-                    self._assert_success(shadow_db_map.add_entity_item(name="other_entity", class_name="my_class"))
+                    self._assert_success(
+                        shadow_db_map.add_entity_item(name="other_entity", entity_class_name="my_class")
+                    )
                     metadata_item = shadow_db_map.get_entity_metadata_item(
                         metadata_name="my_metadata",
                         metadata_value=metadata_value,
-                        class_name="my_class",
+                        entity_class_name="my_class",
                         entity_byname=("my_entity",),
                     )
                     self.assertTrue(metadata_item)
@@ -1002,7 +931,7 @@
                     metadata_items[0].extended(),
                     {
                         "id": -1,
-                        "class_name": "my_class",
+                        "entity_class_name": "my_class",
                         "entity_byname": ("my_entity",),
                         "entity_id": -1,
                         "metadata_id": -1,
@@ -1016,7 +945,7 @@
                     metadata_items[1].extended(),
                     {
                         "id": -2,
-                        "class_name": "my_class",
+                        "entity_class_name": "my_class",
                         "entity_byname": ("other_entity",),
                         "entity_id": -2,
                         "metadata_id": -1,
@@ -1033,7 +962,7 @@
             with DatabaseMapping(url, create=True) as db_map:
                 self._assert_success(db_map.add_entity_class_item(name="my_class"))
                 self._assert_success(db_map.add_parameter_definition_item(name="x", entity_class_name="my_class"))
-                self._assert_success(db_map.add_entity_item(name="my_entity", class_name="my_class"))
+                self._assert_success(db_map.add_entity_item(name="my_entity", entity_class_name="my_class"))
                 value, value_type = to_database(2.3)
                 self._assert_success(
                     db_map.add_parameter_value_item(
@@ -1051,7 +980,7 @@
                     db_map.add_parameter_value_metadata_item(
                         metadata_name="my_metadata",
                         metadata_value=metadata_value,
-                        class_name="my_class",
+                        entity_class_name="my_class",
                         entity_byname=("my_entity",),
                         parameter_definition_name="x",
                         alternative_name="Base",
@@ -1059,7 +988,9 @@
                 )
                 db_map.commit_session("Add initial data.")
                 with DatabaseMapping(url) as shadow_db_map:
-                    self._assert_success(shadow_db_map.add_entity_item(name="other_entity", class_name="my_class"))
+                    self._assert_success(
+                        shadow_db_map.add_entity_item(name="other_entity", entity_class_name="my_class")
+                    )
                     value, value_type = to_database(5.0)
                     self._assert_success(
                         shadow_db_map.add_parameter_value_item(
@@ -1074,7 +1005,7 @@
                     metadata_item = shadow_db_map.get_parameter_value_metadata_item(
                         metadata_name="my_metadata",
                         metadata_value=metadata_value,
-                        class_name="my_class",
+                        entity_class_name="my_class",
                         entity_byname=("my_entity",),
                         parameter_definition_name="x",
                         alternative_name="Base",
@@ -1088,7 +1019,7 @@
                     metadata_items[0].extended(),
                     {
                         "id": -1,
-                        "class_name": "my_class",
+                        "entity_class_name": "my_class",
                         "parameter_definition_name": "x",
                         "parameter_value_id": -1,
                         "entity_byname": ("my_entity",),
@@ -1104,7 +1035,7 @@
                     metadata_items[1].extended(),
                     {
                         "id": -2,
-                        "class_name": "my_class",
+                        "entity_class_name": "my_class",
                         "parameter_definition_name": "x",
                         "parameter_value_id": -2,
                         "entity_byname": ("other_entity",),
@@ -1122,7 +1053,7 @@
             url = "sqlite:///" + os.path.join(temp_dir, "db.sqlite")
             with DatabaseMapping(url, create=True) as db_map:
                 self._assert_success(db_map.add_entity_class_item(name="my_class"))
-                self._assert_success(db_map.add_entity_item(name="my_entity", class_name="my_class"))
+                self._assert_success(db_map.add_entity_item(name="my_entity", entity_class_name="my_class"))
                 self._assert_success(
                     db_map.add_entity_alternative_item(
                         entity_byname=("my_entity",),
@@ -1133,7 +1064,9 @@
                 )
                 db_map.commit_session("Add initial data.")
                 with DatabaseMapping(url) as shadow_db_map:
-                    self._assert_success(shadow_db_map.add_entity_item(name="other_entity", class_name="my_class"))
+                    self._assert_success(
+                        shadow_db_map.add_entity_item(name="other_entity", entity_class_name="my_class")
+                    )
                     entity_alternative = shadow_db_map.get_entity_alternative_item(
                         entity_class_name="my_class", entity_byname=("my_entity",), alternative_name="Base"
                     )
@@ -1229,7 +1162,7 @@
             with DatabaseMapping(url, create=True) as db_map:
                 self._assert_success(db_map.add_entity_class_item(name="my_class"))
                 self._assert_success(db_map.add_parameter_definition_item(name="x", entity_class_name="my_class"))
-                my_entity = self._assert_success(db_map.add_entity_item(name="my_entity", class_name="my_class"))
+                my_entity = self._assert_success(db_map.add_entity_item(name="my_entity", entity_class_name="my_class"))
                 value, value_type = to_database(2.3)
                 self._assert_success(
                     db_map.add_parameter_value_item(
@@ -1245,7 +1178,9 @@
                 my_entity.remove()
                 db_map.commit_session("Remove entity.")
                 with DatabaseMapping(url) as shadow_db_map:
-                    self._assert_success(shadow_db_map.add_entity_item(name="other_entity", class_name="my_class"))
+                    self._assert_success(
+                        shadow_db_map.add_entity_item(name="other_entity", entity_class_name="my_class")
+                    )
                     self._assert_success(
                         shadow_db_map.add_parameter_value_item(
                             entity_class_name="my_class",
@@ -1290,16 +1225,18 @@
             url = "sqlite:///" + os.path.join(temp_dir, "db.sqlite")
             with DatabaseMapping(url, create=True) as db_map:
                 self._assert_success(db_map.add_entity_class_item(name="my_class"))
-                self._assert_success(db_map.add_entity_item(name="ghost", class_name="my_class"))
+                self._assert_success(db_map.add_entity_item(name="ghost", entity_class_name="my_class"))
                 db_map.commit_session("Add soon-to-be-removed entity.")
                 db_map.purge_items("entity")
                 db_map.commit_session("Purge entities.")
                 with DatabaseMapping(url) as shadow_db_map:
-                    self._assert_success(shadow_db_map.add_entity_item(name="other_entity", class_name="my_class"))
+                    self._assert_success(
+                        shadow_db_map.add_entity_item(name="other_entity", entity_class_name="my_class")
+                    )
                     shadow_db_map.commit_session("Add another entity that steals ghost's id.")
                 db_map.do_fetch_all("entity")
                 self.assertFalse(db_map.any_uncommitted_items())
-                self._assert_success(db_map.add_entity_item(name="dirty_entity", class_name="my_class"))
+                self._assert_success(db_map.add_entity_item(name="dirty_entity", entity_class_name="my_class"))
                 self.assertTrue(db_map.any_uncommitted_items())
                 db_map.commit_session("Add still uncommitted entity.")
                 entities = db_map.query(db_map.wide_entity_sq).all()
@@ -1311,10 +1248,12 @@
             with DatabaseMapping(url, create=True) as db_map:
                 self._assert_success(db_map.add_entity_class_item(name="my_class"))
                 db_map.commit_session("Add entity_class.")
-                self._assert_success(db_map.add_entity_item(name="my_entity", class_name="my_class"))
+                self._assert_success(db_map.add_entity_item(name="my_entity", entity_class_name="my_class"))
                 db_map.purge_items("entity")
                 with DatabaseMapping(url) as shadow_db_map:
-                    self._assert_success(shadow_db_map.add_entity_item(name="other_entity", class_name="my_class"))
+                    self._assert_success(
+                        shadow_db_map.add_entity_item(name="other_entity", entity_class_name="my_class")
+                    )
                     shadow_db_map.commit_session("Add another entity that should not be purged.")
                 db_map.reset_purging()
                 entities = db_map.get_entity_items("entity")
@@ -1367,7 +1306,6 @@
             ) as mock_load:
                 db_map = CustomDatabaseMapping(sa_url, create=True)
                 db_map.close()
-
                 mock_load.assert_called_once_with(["fltr1", "fltr2"])
                 mock_apply.assert_called_once_with(db_map, [{"fltr1": "config1", "fltr2": "config2"}])
 
@@ -3639,8 +3577,8 @@
         self._db_map.reset()
         self._db_map.remove_items("entity_class", 1)
         self._db_map.commit_session("test commit")
-        entities = self._db_map.query(self._db_map.entity_sq).all()
-        self.assertEqual(entities, [])
+        ents = self._db_map.query(self._db_map.entity_sq).all()
+        self.assertEqual(ents, [])
 
 
 if __name__ == "__main__":
