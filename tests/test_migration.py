--- conflicted
+++ resolved
@@ -94,17 +94,11 @@
             engine.execute("INSERT INTO parameter_value (parameter_id, relationship_id, value) VALUES (3, 2, '-1')")
             # Upgrade the db and check that our stuff is still there
             db_map = DatabaseMapping(db_url, upgrade=True)
-<<<<<<< HEAD
-            object_classes = {x.id: x.name for x in db_map.object_class_list()}
-            objects = {x.id: (object_classes[x.class_id], x.name) for x in db_map.object_list()}
-            rel_clss = {x.id: (x.name, x.object_class_name_list) for x in db_map.wide_relationship_class_list()}
-=======
             object_classes = {x.id: x.name for x in db_map.query(db_map.object_class_sq)}
             objects = {x.id: (object_classes[x.class_id], x.name) for x in db_map.query(db_map.object_sq)}
             rel_clss = {
                 x.id: (x.name, x.object_class_name_list) for x in db_map.query(db_map.wide_relationship_class_sq)
             }
->>>>>>> 7525f0a0
             rels = {
                 x.id: (rel_clss[x.class_id][0], x.name, x.object_name_list)
                 for x in db_map.query(db_map.wide_relationship_sq)
