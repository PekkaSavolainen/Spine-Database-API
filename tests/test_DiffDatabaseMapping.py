######################################################################################################################
# Copyright (C) 2017-2022 Spine project consortium
# This file is part of Spine Database API.
# Spine Database API is free software: you can redistribute it and/or modify it under the terms of the GNU Lesser
# General Public License as published by the Free Software Foundation, either version 3 of the License, or (at your
# option) any later version. This program is distributed in the hope that it will be useful, but WITHOUT ANY WARRANTY;
# without even the implied warranty of MERCHANTABILITY or FITNESS FOR A PARTICULAR PURPOSE. See the GNU Lesser General
# Public License for more details. You should have received a copy of the GNU Lesser General Public License along with
# this program. If not, see <http://www.gnu.org/licenses/>.
######################################################################################################################

"""
Unit tests for DatabaseMapping class.

"""

import os.path
from tempfile import TemporaryDirectory
import unittest
from unittest import mock
from sqlalchemy.engine.url import make_url, URL
from sqlalchemy.util import KeyedTuple
from spinedb_api.db_mapping import DatabaseMapping
from spinedb_api.exception import SpineIntegrityError
from spinedb_api import import_functions, SpineDBAPIError


def create_query_wrapper(db_map):
    def query_wrapper(*args, orig_query=db_map.query, **kwargs):
        arg = args[0]
        if isinstance(arg, mock.Mock):
            return arg.value
        return orig_query(*args, **kwargs)

    return query_wrapper


IN_MEMORY_DB_URL = "sqlite://"


def create_diff_db_map():
    return DatabaseMapping(IN_MEMORY_DB_URL, username="UnitTest", create=True)


class TestDatabaseMappingConstruction(unittest.TestCase):
    def test_construction_with_filters(self):
        db_url = IN_MEMORY_DB_URL + "?spinedbfilter=fltr1&spinedbfilter=fltr2"
        with mock.patch("spinedb_api.db_mapping.apply_filter_stack") as mock_apply:
            with mock.patch(
                "spinedb_api.db_mapping.load_filters", return_value=[{"fltr1": "config1", "fltr2": "config2"}]
            ) as mock_load:
                db_map = DatabaseMapping(db_url, create=True)
<<<<<<< HEAD
                db_map.connection.close()
=======
                db_map.close()
>>>>>>> 7525f0a0
                mock_load.assert_called_once_with(["fltr1", "fltr2"])
                mock_apply.assert_called_once_with(db_map, [{"fltr1": "config1", "fltr2": "config2"}])

    def test_construction_with_sqlalchemy_url_and_filters(self):
        db_url = IN_MEMORY_DB_URL + "/?spinedbfilter=fltr1&spinedbfilter=fltr2"
        sa_url = make_url(db_url)
        with mock.patch("spinedb_api.db_mapping.apply_filter_stack") as mock_apply:
            with mock.patch(
                "spinedb_api.db_mapping.load_filters", return_value=[{"fltr1": "config1", "fltr2": "config2"}]
            ) as mock_load:
                db_map = DatabaseMapping(sa_url, create=True)
<<<<<<< HEAD
                db_map.connection.close()
=======
                db_map.close()
>>>>>>> 7525f0a0
                mock_load.assert_called_once_with(["fltr1", "fltr2"])
                mock_apply.assert_called_once_with(db_map, [{"fltr1": "config1", "fltr2": "config2"}])

    def test_shorthand_filter_query_works(self):
        with TemporaryDirectory() as temp_dir:
            url = URL("sqlite")
            url.database = os.path.join(temp_dir, "test_shorthand_filter_query_works.json")
<<<<<<< HEAD
            out_db = DatabaseMapping(url, create=True)
            out_db.add_tools({"name": "object_activity_control", "id": 1})
            out_db.commit_session("Add tool.")
            out_db.connection.close()
=======
            out_db_map = DatabaseMapping(url, create=True)
            out_db_map.add_scenarios({"name": "scen1"})
            out_db_map.add_scenario_alternatives({"scenario_name": "scen1", "alternative_name": "Base", "rank": 1})
            out_db_map.commit_session("Add scen.")
            out_db_map.close()
>>>>>>> 7525f0a0
            try:
                db_map = DatabaseMapping(url)
            except:
                self.fail("DatabaseMapping.__init__() should not raise.")
            else:
                db_map.close()


class TestDatabaseMappingRemove(unittest.TestCase):
    def setUp(self):
        self._db_map = create_diff_db_map()

    def tearDown(self):
        self._db_map.close()

    def test_cascade_remove_relationship(self):
        """Test adding and removing a relationship and committing"""
        self._db_map.add_object_classes({"name": "oc1", "id": 1}, {"name": "oc2", "id": 2})
        self._db_map.add_wide_relationship_classes({"name": "rc1", "id": 3, "object_class_id_list": [1, 2]})
        self._db_map.add_objects({"name": "o1", "id": 1, "class_id": 1}, {"name": "o2", "id": 2, "class_id": 2})
<<<<<<< HEAD
        ids, _ = self._db_map.add_wide_relationships(
            {"id": 3, "name": "remove_me", "class_id": 3, "object_id_list": [1, 2]}
        )
        self._db_map.cascade_remove_items(relationship=ids)
=======
        items, _ = self._db_map.add_wide_relationships(
            {"id": 3, "name": "remove_me", "class_id": 3, "object_id_list": [1, 2]}
        )
        self._db_map.remove_items("relationship", *{x["id"] for x in items})
>>>>>>> 7525f0a0
        self.assertEqual(len(self._db_map.query(self._db_map.wide_relationship_sq).all()), 0)
        self._db_map.commit_session("delete")
        self.assertEqual(len(self._db_map.query(self._db_map.wide_relationship_sq).all()), 0)

    def test_cascade_remove_relationship_from_committed_session(self):
        """Test removing a relationship from a committed session"""
        self._db_map.add_object_classes({"name": "oc1", "id": 1}, {"name": "oc2", "id": 2})
        self._db_map.add_wide_relationship_classes({"name": "rc1", "id": 3, "object_class_id_list": [1, 2]})
        self._db_map.add_objects({"name": "o1", "id": 1, "class_id": 1}, {"name": "o2", "id": 2, "class_id": 2})
<<<<<<< HEAD
        ids, _ = self._db_map.add_wide_relationships(
=======
        items, _ = self._db_map.add_wide_relationships(
>>>>>>> 7525f0a0
            {"id": 3, "name": "remove_me", "class_id": 3, "object_id_list": [1, 2]}
        )
        self._db_map.commit_session("add")
        self.assertEqual(len(self._db_map.query(self._db_map.wide_relationship_sq).all()), 1)
        self._db_map.remove_items("relationship", *{x["id"] for x in items})
        self._db_map.commit_session("Add test data.")
        self.assertEqual(len(self._db_map.query(self._db_map.wide_relationship_sq).all()), 0)

    def test_remove_object(self):
        """Test adding and removing an object and committing"""
        self._db_map.add_object_classes({"name": "oc1", "id": 1}, {"name": "oc2", "id": 2})
        items, _ = self._db_map.add_objects(
            {"name": "o1", "id": 1, "class_id": 1}, {"name": "o2", "id": 2, "class_id": 2}
        )
        self._db_map.remove_items("object", *{x["id"] for x in items})
        self._db_map.commit_session("delete")
        self.assertEqual(len(self._db_map.query(self._db_map.object_sq).all()), 0)

    def test_remove_object_from_committed_session(self):
        """Test removing an object from a committed session"""
        self._db_map.add_object_classes({"name": "oc1", "id": 1}, {"name": "oc2", "id": 2})
        items, _ = self._db_map.add_objects(
            {"name": "o1", "id": 1, "class_id": 1}, {"name": "o2", "id": 2, "class_id": 2}
        )
        self._db_map.commit_session("add")
        self.assertEqual(len(self._db_map.query(self._db_map.object_sq).all()), 2)
        self._db_map.remove_items("object", *{x["id"] for x in items})
        self._db_map.commit_session("Add test data.")
        self.assertEqual(len(self._db_map.query(self._db_map.object_sq).all()), 0)

    def test_remove_entity_group(self):
        """Test adding and removing an entity group and committing"""
        self._db_map.add_object_classes({"name": "oc1", "id": 1})
        self._db_map.add_objects({"name": "o1", "id": 1, "class_id": 1}, {"name": "o2", "id": 2, "class_id": 1})
        items, _ = self._db_map.add_entity_groups({"entity_id": 1, "entity_class_id": 1, "member_id": 2})
        self._db_map.remove_items("entity_group", *{x["id"] for x in items})
        self._db_map.commit_session("delete")
        self.assertEqual(len(self._db_map.query(self._db_map.entity_group_sq).all()), 0)

    def test_remove_entity_group_from_committed_session(self):
        """Test removing an entity group from a committed session"""
        self._db_map.add_object_classes({"name": "oc1", "id": 1})
        self._db_map.add_objects({"name": "o1", "id": 1, "class_id": 1}, {"name": "o2", "id": 2, "class_id": 1})
        self._db_map.add_entity_groups({"entity_id": 1, "entity_class_id": 1, "member_id": 2})
        self._db_map.commit_session("add")
        self.assertEqual(len(self._db_map.query(self._db_map.entity_group_sq).all()), 1)
        self._db_map.remove_items("entity_group", 1)
        self._db_map.commit_session("delete")
        self.assertEqual(len(self._db_map.query(self._db_map.entity_group_sq).all()), 0)

    def test_cascade_remove_relationship_class(self):
        """Test adding and removing a relationship class and committing"""
        self._db_map.add_object_classes({"name": "oc1", "id": 1}, {"name": "oc2", "id": 2})
        items, _ = self._db_map.add_wide_relationship_classes({"name": "rc1", "id": 3, "object_class_id_list": [1, 2]})
        self._db_map.remove_items("relationship_class", *{x["id"] for x in items})
        self._db_map.commit_session("delete")
        self.assertEqual(len(self._db_map.query(self._db_map.wide_relationship_class_sq).all()), 0)

    def test_cascade_remove_relationship_class_from_committed_session(self):
        """Test removing a relationship class from a committed session"""
        self._db_map.add_object_classes({"name": "oc1", "id": 1}, {"name": "oc2", "id": 2})
        items, _ = self._db_map.add_wide_relationship_classes({"name": "rc1", "id": 3, "object_class_id_list": [1, 2]})
        self._db_map.commit_session("add")
        self.assertEqual(len(self._db_map.query(self._db_map.wide_relationship_class_sq).all()), 1)
        self._db_map.remove_items("relationship_class", *{x["id"] for x in items})
        self._db_map.commit_session("remove")
        self.assertEqual(len(self._db_map.query(self._db_map.wide_relationship_class_sq).all()), 0)

    def test_remove_object_class(self):
        """Test adding and removing an object class and committing"""
        items, _ = self._db_map.add_object_classes({"name": "oc1", "id": 1}, {"name": "oc2", "id": 2})
        self._db_map.remove_items("object_class", *{x["id"] for x in items})
        self._db_map.commit_session("delete")
        self.assertEqual(len(self._db_map.query(self._db_map.object_class_sq).all()), 0)

    def test_remove_object_class_from_committed_session(self):
        """Test removing an object class from a committed session"""
        items, _ = self._db_map.add_object_classes({"name": "oc1", "id": 1}, {"name": "oc2", "id": 2})
        self._db_map.commit_session("add")
        self.assertEqual(len(self._db_map.query(self._db_map.object_class_sq).all()), 2)
        self._db_map.remove_items("object_class", *{x["id"] for x in items})
        self._db_map.commit_session("Add test data.")
        self.assertEqual(len(self._db_map.query(self._db_map.object_class_sq).all()), 0)

    def test_remove_parameter_value(self):
        """Test adding and removing a parameter value and committing"""
        self._db_map.add_object_classes({"name": "oc1", "id": 1}, strict=True)
        self._db_map.add_objects({"name": "o1", "id": 1, "class_id": 1}, strict=True)
        self._db_map.add_parameter_definitions({"name": "param", "id": 1, "object_class_id": 1}, strict=True)
        self._db_map.add_parameter_values(
            {
                "value": b"0",
                "id": 1,
                "parameter_definition_id": 1,
                "object_id": 1,
                "object_class_id": 1,
                "alternative_id": 1,
            },
            strict=True,
        )
        self._db_map.commit_session("add")
        self.assertEqual(len(self._db_map.query(self._db_map.parameter_value_sq).all()), 1)
        self._db_map.remove_items("parameter_value", 1)
        self._db_map.commit_session("delete")
        self.assertEqual(len(self._db_map.query(self._db_map.parameter_value_sq).all()), 0)

    def test_remove_parameter_value_from_committed_session(self):
        """Test adding and committing a parameter value and then removing it"""
        self._db_map.add_object_classes({"name": "oc1", "id": 1}, strict=True)
        self._db_map.add_objects({"name": "o1", "id": 1, "class_id": 1}, strict=True)
        self._db_map.add_parameter_definitions({"name": "param", "id": 1, "object_class_id": 1}, strict=True)
        self._db_map.add_parameter_values(
            {
                "value": b"0",
                "id": 1,
                "parameter_definition_id": 1,
                "object_id": 1,
                "object_class_id": 1,
                "alternative_id": 1,
            },
            strict=True,
        )
        self._db_map.commit_session("add")
        self.assertEqual(len(self._db_map.query(self._db_map.parameter_value_sq).all()), 1)
        self._db_map.remove_items("parameter_value", 1)
        self._db_map.commit_session("delete")
        self.assertEqual(len(self._db_map.query(self._db_map.parameter_value_sq).all()), 0)

    def test_cascade_remove_object_removes_parameter_value_as_well(self):
        """Test adding and removing a parameter value and committing"""
        self._db_map.add_object_classes({"name": "oc1", "id": 1}, strict=True)
        self._db_map.add_objects({"name": "o1", "id": 1, "class_id": 1}, strict=True)
        self._db_map.add_parameter_definitions({"name": "param", "id": 1, "object_class_id": 1}, strict=True)
        self._db_map.add_parameter_values(
            {
                "value": b"0",
                "id": 1,
                "parameter_definition_id": 1,
                "object_id": 1,
                "object_class_id": 1,
                "alternative_id": 1,
            },
            strict=True,
        )
        self._db_map.commit_session("add")
        self.assertEqual(len(self._db_map.query(self._db_map.parameter_value_sq).all()), 1)
        self._db_map.remove_items("object", 1)
        self._db_map.commit_session("delete")
        self.assertEqual(len(self._db_map.query(self._db_map.parameter_value_sq).all()), 0)

    def test_cascade_remove_object_from_committed_session_removes_parameter_value_as_well(self):
        """Test adding and committing a paramater value and then removing it"""
        self._db_map.add_object_classes({"name": "oc1", "id": 1}, strict=True)
        self._db_map.add_objects({"name": "o1", "id": 1, "class_id": 1}, strict=True)
        self._db_map.add_parameter_definitions({"name": "param", "id": 1, "object_class_id": 1}, strict=True)
        self._db_map.add_parameter_values(
            {
                "value": b"0",
                "id": 1,
                "parameter_definition_id": 1,
                "object_id": 1,
                "object_class_id": 1,
                "alternative_id": 1,
            },
            strict=True,
        )
        self._db_map.commit_session("add")
        self.assertEqual(len(self._db_map.query(self._db_map.parameter_value_sq).all()), 1)
        self._db_map.remove_items("object", 1)
        self._db_map.commit_session("delete")
        self.assertEqual(len(self._db_map.query(self._db_map.parameter_value_sq).all()), 0)

    def test_cascade_remove_metadata_removes_corresponding_entity_and_value_metadata(self):
        import_functions.import_object_classes(self._db_map, ("my_class",))
        import_functions.import_objects(self._db_map, (("my_class", "my_object"),))
        import_functions.import_object_parameters(self._db_map, (("my_class", "my_parameter"),))
        import_functions.import_object_parameter_values(
            self._db_map, (("my_class", "my_object", "my_parameter", 99.0),)
        )
        import_functions.import_metadata(self._db_map, ('{"title": "My metadata."}',))
        import_functions.import_object_metadata(self._db_map, (("my_class", "my_object", '{"title": "My metadata."}'),))
        import_functions.import_object_parameter_value_metadata(
            self._db_map, (("my_class", "my_object", "my_parameter", '{"title": "My metadata."}'),)
        )
        self._db_map.commit_session("Add test data.")
        metadata = self._db_map.query(self._db_map.metadata_sq).all()
        self.assertEqual(len(metadata), 1)
        self._db_map.remove_items("metadata", metadata[0].id)
        self._db_map.commit_session("Remove test data.")
        self.assertEqual(len(self._db_map.query(self._db_map.metadata_sq).all()), 0)
        self.assertEqual(len(self._db_map.query(self._db_map.parameter_value_metadata_sq).all()), 0)
        self.assertEqual(len(self._db_map.query(self._db_map.entity_metadata_sq).all()), 0)
        self.assertEqual(len(self._db_map.query(self._db_map.object_sq).all()), 1)
        self.assertEqual(len(self._db_map.query(self._db_map.object_parameter_definition_sq).all()), 1)

    def test_cascade_remove_entity_metadata_removes_corresponding_metadata(self):
        import_functions.import_object_classes(self._db_map, ("my_class",))
        import_functions.import_objects(self._db_map, (("my_class", "my_object"),))
        import_functions.import_metadata(self._db_map, ('{"title": "My metadata."}',))
        import_functions.import_object_metadata(self._db_map, (("my_class", "my_object", '{"title": "My metadata."}'),))
        self._db_map.commit_session("Add test data.")
        entity_metadata = self._db_map.query(self._db_map.entity_metadata_sq).all()
        self.assertEqual(len(entity_metadata), 1)
        self._db_map.remove_items("entity_metadata", entity_metadata[0].id)
        self._db_map.commit_session("Remove test data.")
        self.assertEqual(len(self._db_map.query(self._db_map.metadata_sq).all()), 0)
        self.assertEqual(len(self._db_map.query(self._db_map.entity_metadata_sq).all()), 0)
        self.assertEqual(len(self._db_map.query(self._db_map.object_sq).all()), 1)

    def test_cascade_remove_entity_metadata_leaves_metadata_used_by_value_intact(self):
        import_functions.import_object_classes(self._db_map, ("my_class",))
        import_functions.import_objects(self._db_map, (("my_class", "my_object"),))
        import_functions.import_object_parameters(self._db_map, (("my_class", "my_parameter"),))
        import_functions.import_object_parameter_values(
            self._db_map, (("my_class", "my_object", "my_parameter", 99.0),)
        )
        import_functions.import_metadata(self._db_map, ('{"title": "My metadata."}',))
        import_functions.import_object_metadata(self._db_map, (("my_class", "my_object", '{"title": "My metadata."}'),))
        import_functions.import_object_parameter_value_metadata(
            self._db_map, (("my_class", "my_object", "my_parameter", '{"title": "My metadata."}'),)
        )
        self._db_map.commit_session("Add test data.")
        entity_metadata = self._db_map.query(self._db_map.entity_metadata_sq).all()
        self.assertEqual(len(entity_metadata), 1)
        self._db_map.remove_items("entity_metadata", entity_metadata[0].id)
        self._db_map.commit_session("Remove test data.")
        self.assertEqual(len(self._db_map.query(self._db_map.metadata_sq).all()), 1)
        self.assertEqual(len(self._db_map.query(self._db_map.entity_metadata_sq).all()), 0)
        self.assertEqual(len(self._db_map.query(self._db_map.parameter_value_metadata_sq).all()), 1)

    def test_cascade_remove_value_metadata_leaves_metadata_used_by_entity_intact(self):
        import_functions.import_object_classes(self._db_map, ("my_class",))
        import_functions.import_objects(self._db_map, (("my_class", "my_object"),))
        import_functions.import_object_parameters(self._db_map, (("my_class", "my_parameter"),))
        import_functions.import_object_parameter_values(
            self._db_map, (("my_class", "my_object", "my_parameter", 99.0),)
        )
        import_functions.import_metadata(self._db_map, ('{"title": "My metadata."}',))
        import_functions.import_object_metadata(self._db_map, (("my_class", "my_object", '{"title": "My metadata."}'),))
        import_functions.import_object_parameter_value_metadata(
            self._db_map, (("my_class", "my_object", "my_parameter", '{"title": "My metadata."}'),)
        )
        self._db_map.commit_session("Add test data.")
        parameter_value_metadata = self._db_map.query(self._db_map.parameter_value_metadata_sq).all()
        self.assertEqual(len(parameter_value_metadata), 1)
        self._db_map.remove_items("parameter_value_metadata", parameter_value_metadata[0].id)
        self._db_map.commit_session("Remove test data.")
        self.assertEqual(len(self._db_map.query(self._db_map.metadata_sq).all()), 1)
        self.assertEqual(len(self._db_map.query(self._db_map.entity_metadata_sq).all()), 1)
        self.assertEqual(len(self._db_map.query(self._db_map.parameter_value_metadata_sq).all()), 0)

    def test_cascade_remove_object_removes_its_metadata(self):
        import_functions.import_object_classes(self._db_map, ("my_class",))
        import_functions.import_objects(self._db_map, (("my_class", "my_object"),))
        import_functions.import_metadata(self._db_map, ('{"title": "My metadata."}',))
        import_functions.import_object_metadata(self._db_map, (("my_class", "my_object", '{"title": "My metadata."}'),))
        self._db_map.commit_session("Add test data.")
        self._db_map.remove_items("object", 1)
        self._db_map.commit_session("Remove test data.")
        self.assertEqual(len(self._db_map.query(self._db_map.metadata_sq).all()), 0)
        self.assertEqual(len(self._db_map.query(self._db_map.entity_metadata_sq).all()), 0)
        self.assertEqual(len(self._db_map.query(self._db_map.object_sq).all()), 0)

    def test_cascade_remove_relationship_removes_its_metadata(self):
        import_functions.import_object_classes(self._db_map, ("my_object_class",))
        import_functions.import_objects(self._db_map, (("my_object_class", "my_object"),))
        import_functions.import_relationship_classes(self._db_map, (("my_class", ("my_object_class",)),))
        import_functions.import_relationships(self._db_map, (("my_class", ("my_object",)),))
        import_functions.import_metadata(self._db_map, ('{"title": "My metadata."}',))
        import_functions.import_relationship_metadata(
            self._db_map, (("my_class", ("my_object",), '{"title": "My metadata."}'),)
        )
        self._db_map.commit_session("Add test data.")
        self._db_map.remove_items("relationship", 2)
        self._db_map.commit_session("Remove test data.")
        self.assertEqual(len(self._db_map.query(self._db_map.metadata_sq).all()), 0)
        self.assertEqual(len(self._db_map.query(self._db_map.entity_metadata_sq).all()), 0)
        self.assertEqual(len(self._db_map.query(self._db_map.relationship_sq).all()), 0)

    def test_cascade_remove_parameter_value_removes_its_metadata(self):
        import_functions.import_object_classes(self._db_map, ("my_class",))
        import_functions.import_objects(self._db_map, (("my_class", "my_object"),))
        import_functions.import_object_parameters(self._db_map, (("my_class", "my_parameter"),))
        import_functions.import_object_parameter_values(
            self._db_map, (("my_class", "my_object", "my_parameter", 99.0),)
        )
        import_functions.import_metadata(self._db_map, ('{"title": "My metadata."}',))
        import_functions.import_object_parameter_value_metadata(
            self._db_map, (("my_class", "my_object", "my_parameter", '{"title": "My metadata."}'),)
        )
        self._db_map.commit_session("Add test data.")
        self._db_map.remove_items("parameter_value", 1)
        self._db_map.commit_session("Remove test data.")
        self.assertEqual(len(self._db_map.query(self._db_map.metadata_sq).all()), 0)
        self.assertEqual(len(self._db_map.query(self._db_map.entity_metadata_sq).all()), 0)
        self.assertEqual(len(self._db_map.query(self._db_map.parameter_value_sq).all()), 0)


class TestDatabaseMappingAdd(unittest.TestCase):
    def setUp(self):
        self._db_map = create_diff_db_map()

    def tearDown(self):
        self._db_map.close()

    def test_add_and_retrieve_many_objects(self):
        """Tests add many objects into db and retrieving them."""
        items, _ = self._db_map.add_object_classes({"name": "testclass"})
        class_id = next(iter(items))["id"]
        added = self._db_map.add_objects(*[{"name": str(i), "class_id": class_id} for i in range(1001)])[0]
        self.assertEqual(len(added), 1001)
        self._db_map.commit_session("test_commit")
        self.assertEqual(self._db_map.query(self._db_map.entity_sq).count(), 1001)

    def test_add_object_classes(self):
        """Test that adding object classes works."""
        self._db_map.add_object_classes({"name": "fish"}, {"name": "dog"})
<<<<<<< HEAD
=======
        self._db_map.commit_session("add")
>>>>>>> 7525f0a0
        object_classes = self._db_map.query(self._db_map.object_class_sq).all()
        self.assertEqual(len(object_classes), 2)
        self.assertEqual(object_classes[0].name, "fish")
        self.assertEqual(object_classes[1].name, "dog")

    def test_add_object_class_with_invalid_name(self):
        """Test that adding object classes with empty name raises error"""
        with self.assertRaises(SpineIntegrityError):
            self._db_map.add_object_classes({"name": ""}, strict=True)

    def test_add_object_classes_with_same_name(self):
        """Test that adding two object classes with the same name only adds one of them."""
        self._db_map.add_object_classes({"name": "fish"}, {"name": "fish"})
<<<<<<< HEAD
=======
        self._db_map.commit_session("add")
>>>>>>> 7525f0a0
        object_classes = self._db_map.query(self._db_map.object_class_sq).all()
        self.assertEqual(len(object_classes), 1)
        self.assertEqual(object_classes[0].name, "fish")

    def test_add_object_class_with_same_name_as_existing_one(self):
        """Test that adding an object class with an already taken name raises an integrity error."""
        self._db_map.add_object_classes({"name": "fish"}, {"name": "fish"})
        with self.assertRaises(SpineIntegrityError):
            self._db_map.add_object_classes({"name": "fish"}, strict=True)

    def test_add_objects(self):
        """Test that adding objects works."""
        self._db_map.add_object_classes({"name": "fish", "id": 1})
        self._db_map.add_objects({"name": "nemo", "class_id": 1}, {"name": "dory", "class_id": 1})
<<<<<<< HEAD
=======
        self._db_map.commit_session("add")
>>>>>>> 7525f0a0
        objects = self._db_map.query(self._db_map.object_sq).all()
        self.assertEqual(len(objects), 2)
        self.assertEqual(objects[0].name, "nemo")
        self.assertEqual(objects[0].class_id, 1)
        self.assertEqual(objects[1].name, "dory")
        self.assertEqual(objects[1].class_id, 1)

    def test_add_object_with_invalid_name(self):
        """Test that adding object classes with empty name raises error"""
        self._db_map.add_object_classes({"name": "fish"})
        with self.assertRaises(SpineIntegrityError):
            self._db_map.add_objects({"name": "", "class_id": 1}, strict=True)

    def test_add_objects_with_same_name(self):
        """Test that adding two objects with the same name only adds one of them."""
        self._db_map.add_object_classes({"name": "fish", "id": 1})
        self._db_map.add_objects({"name": "nemo", "class_id": 1}, {"name": "nemo", "class_id": 1})
<<<<<<< HEAD
=======
        self._db_map.commit_session("add")
>>>>>>> 7525f0a0
        objects = self._db_map.query(self._db_map.object_sq).all()
        self.assertEqual(len(objects), 1)
        self.assertEqual(objects[0].name, "nemo")
        self.assertEqual(objects[0].class_id, 1)

    def test_add_object_with_same_name_as_existing_one(self):
        """Test that adding an object with an already taken name raises an integrity error."""
        self._db_map.add_object_classes({"name": "fish"})
        self._db_map.add_objects({"name": "nemo", "class_id": 1})
        with self.assertRaises(SpineIntegrityError):
            self._db_map.add_objects({"name": "nemo", "class_id": 1}, strict=True)

    def test_add_object_with_invalid_class(self):
        """Test that adding an object with a non existing class raises an integrity error."""
        self._db_map.add_object_classes({"name": "fish"})
        with self.assertRaises(SpineIntegrityError):
            self._db_map.add_objects({"name": "pluto", "class_id": 2}, strict=True)

    def test_add_relationship_classes(self):
        """Test that adding relationship classes works."""
        self._db_map.add_object_classes({"name": "oc1"}, {"name": "oc2"})
        self._db_map.add_wide_relationship_classes(
            {"name": "rc1", "object_class_id_list": [1, 2]}, {"name": "rc2", "object_class_id_list": [2, 1]}
        )
<<<<<<< HEAD
        diff_table = self._db_map.get_table("entity_class_dimension")
        ent_cls_dims = self._db_map.query(diff_table).all()
=======
        self._db_map.commit_session("add")
        table = self._db_map.get_table("entity_class_dimension")
        ent_cls_dims = self._db_map.query(table).all()
>>>>>>> 7525f0a0
        rel_clss = self._db_map.query(self._db_map.wide_relationship_class_sq).all()
        self.assertEqual(len(ent_cls_dims), 4)
        self.assertEqual(rel_clss[0].name, "rc1")
        self.assertEqual(ent_cls_dims[0].dimension_id, 1)
        self.assertEqual(ent_cls_dims[1].dimension_id, 2)
        self.assertEqual(rel_clss[1].name, "rc2")
        self.assertEqual(ent_cls_dims[2].dimension_id, 2)
        self.assertEqual(ent_cls_dims[3].dimension_id, 1)

    def test_add_relationship_classes_with_invalid_name(self):
        """Test that adding object classes with empty name raises error"""
        self._db_map.add_object_classes({"name": "fish"})
        with self.assertRaises(SpineIntegrityError):
            self._db_map.add_wide_relationship_classes({"name": "", "object_class_id_list": [1]}, strict=True)

    def test_add_relationship_classes_with_same_name(self):
        """Test that adding two relationship classes with the same name only adds one of them."""
        self._db_map.add_object_classes({"name": "oc1"}, {"name": "oc2"})
        self._db_map.add_wide_relationship_classes(
<<<<<<< HEAD
            {"name": "rc1", "object_class_id_list": [1, 2]}, {"name": "rc1", "object_class_id_list": [1, 2]}
        )
        diff_table = self._db_map.get_table("entity_class_dimension")
        ecs_dims = self._db_map.query(diff_table).all()
=======
            {"name": "rc1", "object_class_id_list": [1, 2]},
            {"name": "rc1", "object_class_id_list": [1, 2]},
            strict=False,
        )
        self._db_map.commit_session("add")
        table = self._db_map.get_table("entity_class_dimension")
        ecs_dims = self._db_map.query(table).all()
>>>>>>> 7525f0a0
        relationship_classes = self._db_map.query(self._db_map.wide_relationship_class_sq).all()
        self.assertEqual(len(ecs_dims), 2)
        self.assertEqual(len(relationship_classes), 1)
        self.assertEqual(relationship_classes[0].name, "rc1")
        self.assertEqual(ecs_dims[0].dimension_id, 1)
        self.assertEqual(ecs_dims[1].dimension_id, 2)

    def test_add_relationship_class_with_same_name_as_existing_one(self):
        """Test that adding a relationship class with an already taken name raises an integrity error."""
        query_wrapper = create_query_wrapper(self._db_map)
        with mock.patch.object(DatabaseMapping, "query") as mock_query, mock.patch.object(
            DatabaseMapping, "object_class_sq"
        ) as mock_object_class_sq, mock.patch.object(
            DatabaseMapping, "wide_relationship_class_sq"
        ) as mock_wide_rel_cls_sq:
            mock_query.side_effect = query_wrapper
            mock_object_class_sq.return_value = [
                KeyedTuple([1, "fish"], labels=["id", "name"]),
                KeyedTuple([2, "dog"], labels=["id", "name"]),
            ]
            mock_wide_rel_cls_sq.return_value = [
                KeyedTuple([1, "1,2", "fish__dog"], labels=["id", "object_class_id_list", "name"])
            ]
            with self.assertRaises(SpineIntegrityError):
                self._db_map.add_wide_relationship_classes(
                    {"name": "fish__dog", "object_class_id_list": [1, 2]}, strict=True
                )

    def test_add_relationship_class_with_invalid_object_class(self):
        """Test that adding a relationship class with a non existing object class raises an integrity error."""
        query_wrapper = create_query_wrapper(self._db_map)
        with mock.patch.object(DatabaseMapping, "query") as mock_query, mock.patch.object(
            DatabaseMapping, "object_class_sq"
        ) as mock_object_class_sq, mock.patch.object(DatabaseMapping, "wide_relationship_class_sq"):
            mock_query.side_effect = query_wrapper
            mock_object_class_sq.return_value = [KeyedTuple([1, "fish"], labels=["id", "name"])]
            with self.assertRaises(SpineIntegrityError):
                self._db_map.add_wide_relationship_classes(
                    {"name": "fish__dog", "object_class_id_list": [1, 2]}, strict=True
                )

    def test_add_relationships(self):
        """Test that adding relationships works."""
<<<<<<< HEAD
        self._db_map.add_object_classes({"name": "oc1"}, {"name": "oc2"})
        self._db_map.add_wide_relationship_classes({"name": "rc1", "object_class_id_list": [1, 2]})
        self._db_map.add_objects({"name": "o1", "class_id": 1}, {"name": "o2", "class_id": 2})
        self._db_map.add_wide_relationships({"name": "nemo__pluto", "class_id": 3, "object_id_list": [1, 2]})
=======
        self._db_map.add_object_classes({"name": "oc1", "id": 1}, {"name": "oc2", "id": 2})
        self._db_map.add_wide_relationship_classes({"name": "rc1", "object_class_id_list": [1, 2], "id": 3})
        self._db_map.add_objects({"name": "o1", "class_id": 1, "id": 1}, {"name": "o2", "class_id": 2, "id": 2})
        self._db_map.add_wide_relationships({"name": "nemo__pluto", "class_id": 3, "object_id_list": [1, 2]})
        self._db_map.commit_session("add")
>>>>>>> 7525f0a0
        ent_els = self._db_map.query(self._db_map.get_table("entity_element")).all()
        relationships = self._db_map.query(self._db_map.wide_relationship_sq).all()
        self.assertEqual(len(ent_els), 2)
        self.assertEqual(len(relationships), 1)
        self.assertEqual(relationships[0].name, "nemo__pluto")
        self.assertEqual(ent_els[0].entity_class_id, 3)
        self.assertEqual(ent_els[0].element_id, 1)
        self.assertEqual(ent_els[1].entity_class_id, 3)
        self.assertEqual(ent_els[1].element_id, 2)

    def test_add_relationship_with_invalid_name(self):
        """Test that adding object classes with empty name raises error"""
        self._db_map.add_object_classes({"name": "oc1", "id": 1}, strict=True)
        self._db_map.add_wide_relationship_classes({"name": "rc1", "object_class_id_list": [1]}, strict=True)
        self._db_map.add_objects({"name": "o1", "class_id": 1}, strict=True)
        with self.assertRaises(SpineIntegrityError):
            self._db_map.add_wide_relationships({"name": "", "class_id": 2, "object_id_list": [1]}, strict=True)

    def test_add_identical_relationships(self):
        """Test that adding two relationships with the same class and same objects only adds the first one."""
<<<<<<< HEAD
        self._db_map.add_object_classes({"name": "oc1"}, {"name": "oc2"})
        self._db_map.add_wide_relationship_classes({"name": "rc1", "object_class_id_list": [1, 2]})
        self._db_map.add_objects({"name": "o1", "class_id": 1}, {"name": "o2", "class_id": 2})
=======
        self._db_map.add_object_classes({"name": "oc1", "id": 1}, {"name": "oc2", "id": 2})
        self._db_map.add_wide_relationship_classes({"name": "rc1", "object_class_id_list": [1, 2], "id": 3})
        self._db_map.add_objects({"name": "o1", "class_id": 1, "id": 1}, {"name": "o2", "class_id": 2, "id": 2})
>>>>>>> 7525f0a0
        self._db_map.add_wide_relationships(
            {"name": "nemo__pluto", "class_id": 3, "object_id_list": [1, 2]},
            {"name": "nemo__pluto_duplicate", "class_id": 3, "object_id_list": [1, 2]},
        )
<<<<<<< HEAD
=======
        self._db_map.commit_session("add")
>>>>>>> 7525f0a0
        relationships = self._db_map.query(self._db_map.wide_relationship_sq).all()
        self.assertEqual(len(relationships), 1)

    def test_add_relationship_identical_to_existing_one(self):
        """Test that adding a relationship with the same class and same objects as an existing one
        raises an integrity error.
        """
        query_wrapper = create_query_wrapper(self._db_map)
        with mock.patch.object(DatabaseMapping, "query") as mock_query, mock.patch.object(
            DatabaseMapping, "object_sq"
        ) as mock_object_sq, mock.patch.object(
            DatabaseMapping, "wide_relationship_class_sq"
        ) as mock_wide_rel_cls_sq, mock.patch.object(
            DatabaseMapping, "wide_relationship_sq"
        ) as mock_wide_rel_sq:
            mock_query.side_effect = query_wrapper
            mock_object_sq.return_value = [
                KeyedTuple([1, 10, "nemo"], labels=["id", "class_id", "name"]),
                KeyedTuple([2, 20, "pluto"], labels=["id", "class_id", "name"]),
            ]
            mock_wide_rel_cls_sq.return_value = [
                KeyedTuple([1, "10,20", "fish__dog"], labels=["id", "object_class_id_list", "name"])
            ]
            mock_wide_rel_sq.return_value = [
                KeyedTuple([1, 1, "1,2", "nemo__pluto"], labels=["id", "class_id", "object_id_list", "name"])
            ]
            with self.assertRaises(SpineIntegrityError):
                self._db_map.add_wide_relationships(
                    {"name": "nemoy__plutoy", "class_id": 1, "object_id_list": [1, 2]}, strict=True
                )

    def test_add_relationship_with_invalid_class(self):
        """Test that adding a relationship with an invalid class raises an integrity error."""
        query_wrapper = create_query_wrapper(self._db_map)
        with mock.patch.object(DatabaseMapping, "query") as mock_query, mock.patch.object(
            DatabaseMapping, "object_sq"
        ) as mock_object_sq, mock.patch.object(
            DatabaseMapping, "wide_relationship_class_sq"
        ) as mock_wide_rel_cls_sq, mock.patch.object(
            DatabaseMapping, "wide_relationship_sq"
        ):
            mock_query.side_effect = query_wrapper
            mock_object_sq.return_value = [
                KeyedTuple([1, 10, "nemo"], labels=["id", "class_id", "name"]),
                KeyedTuple([2, 20, "pluto"], labels=["id", "class_id", "name"]),
            ]
            mock_wide_rel_cls_sq.return_value = [
                KeyedTuple([1, "10,20", "fish__dog"], labels=["id", "object_class_id_list", "name"])
            ]
            with self.assertRaises(SpineIntegrityError):
                self._db_map.add_wide_relationships(
                    {"name": "nemo__pluto", "class_id": 2, "object_id_list": [1, 2]}, strict=True
                )

    def test_add_relationship_with_invalid_object(self):
        """Test that adding a relationship with an invalid object raises an integrity error."""
        query_wrapper = create_query_wrapper(self._db_map)
        with mock.patch.object(DatabaseMapping, "query") as mock_query, mock.patch.object(
            DatabaseMapping, "object_sq"
        ) as mock_object_sq, mock.patch.object(
            DatabaseMapping, "wide_relationship_class_sq"
        ) as mock_wide_rel_cls_sq, mock.patch.object(
            DatabaseMapping, "wide_relationship_sq"
        ):
            mock_query.side_effect = query_wrapper
            mock_object_sq.return_value = [
                KeyedTuple([1, 10, "nemo"], labels=["id", "class_id", "name"]),
                KeyedTuple([2, 20, "pluto"], labels=["id", "class_id", "name"]),
            ]
            mock_wide_rel_cls_sq.return_value = [
                KeyedTuple([1, "10,20", "fish__dog"], labels=["id", "object_class_id_list", "name"])
            ]
            with self.assertRaises(SpineIntegrityError):
                self._db_map.add_wide_relationships(
                    {"name": "nemo__pluto", "class_id": 1, "object_id_list": [1, 3]}, strict=True
                )

    def test_add_entity_groups(self):
        """Test that adding group entities works."""
        self._db_map.add_object_classes({"name": "oc1", "id": 1})
        self._db_map.add_objects({"name": "o1", "id": 1, "class_id": 1}, {"name": "o2", "id": 2, "class_id": 1})
        self._db_map.add_entity_groups({"entity_id": 1, "entity_class_id": 1, "member_id": 2})
<<<<<<< HEAD
        diff_table = self._db_map.get_table("entity_group")
        entity_groups = self._db_map.query(diff_table).all()
=======
        self._db_map.commit_session("add")
        table = self._db_map.get_table("entity_group")
        entity_groups = self._db_map.query(table).all()
>>>>>>> 7525f0a0
        self.assertEqual(len(entity_groups), 1)
        self.assertEqual(entity_groups[0].entity_id, 1)
        self.assertEqual(entity_groups[0].entity_class_id, 1)
        self.assertEqual(entity_groups[0].member_id, 2)

    def test_add_entity_groups_with_invalid_class(self):
        """Test that adding group entities with an invalid class fails."""
        self._db_map.add_object_classes({"name": "oc1", "id": 1})
        self._db_map.add_objects({"name": "o1", "id": 1, "class_id": 1}, {"name": "o2", "id": 2, "class_id": 1})
        with self.assertRaises(SpineIntegrityError):
            self._db_map.add_entity_groups({"entity_id": 1, "entity_class_id": 2, "member_id": 2}, strict=True)

    def test_add_entity_groups_with_invalid_entity(self):
        """Test that adding group entities with an invalid entity fails."""
        self._db_map.add_object_classes({"name": "oc1", "id": 1})
        self._db_map.add_objects({"name": "o1", "id": 1, "class_id": 1}, {"name": "o2", "id": 2, "class_id": 1})
        with self.assertRaises(SpineIntegrityError):
            self._db_map.add_entity_groups({"entity_id": 3, "entity_class_id": 2, "member_id": 2}, strict=True)

    def test_add_entity_groups_with_invalid_member(self):
        """Test that adding group entities with an invalid member fails."""
        self._db_map.add_object_classes({"name": "oc1", "id": 1})
        self._db_map.add_objects({"name": "o1", "id": 1, "class_id": 1}, {"name": "o2", "id": 2, "class_id": 1})
        with self.assertRaises(SpineIntegrityError):
            self._db_map.add_entity_groups({"entity_id": 1, "entity_class_id": 2, "member_id": 3}, strict=True)

    def test_add_repeated_entity_groups(self):
        """Test that adding repeated group entities fails."""
        self._db_map.add_object_classes({"name": "oc1", "id": 1})
        self._db_map.add_objects({"name": "o1", "id": 1, "class_id": 1}, {"name": "o2", "id": 2, "class_id": 1})
        self._db_map.add_entity_groups({"entity_id": 1, "entity_class_id": 2, "member_id": 2})
        with self.assertRaises(SpineIntegrityError):
            self._db_map.add_entity_groups({"entity_id": 1, "entity_class_id": 2, "member_id": 2}, strict=True)

    def test_add_parameter_definitions(self):
        """Test that adding parameter definitions works."""
        self._db_map.add_object_classes({"name": "oc1", "id": 1}, {"name": "oc2", "id": 2})
        self._db_map.add_wide_relationship_classes({"name": "rc1", "id": 3, "object_class_id_list": [1, 2]})
        self._db_map.add_parameter_definitions(
            {"name": "color", "object_class_id": 1, "description": "test1"},
            {"name": "relative_speed", "relationship_class_id": 3, "description": "test2"},
        )
<<<<<<< HEAD
        diff_table = self._db_map.get_table("parameter_definition")
        parameter_definitions = self._db_map.query(diff_table).all()
=======
        self._db_map.commit_session("add")
        table = self._db_map.get_table("parameter_definition")
        parameter_definitions = self._db_map.query(table).all()
>>>>>>> 7525f0a0
        self.assertEqual(len(parameter_definitions), 2)
        self.assertEqual(parameter_definitions[0].name, "color")
        self.assertEqual(parameter_definitions[0].entity_class_id, 1)
        self.assertEqual(parameter_definitions[0].description, "test1")
        self.assertEqual(parameter_definitions[1].name, "relative_speed")
        self.assertEqual(parameter_definitions[1].entity_class_id, 3)
        self.assertEqual(parameter_definitions[1].description, "test2")

    def test_add_parameter_with_invalid_name(self):
        """Test that adding object classes with empty name raises error"""
        self._db_map.add_object_classes({"name": "oc1"}, strict=True)
        with self.assertRaises(SpineIntegrityError):
            self._db_map.add_parameter_definitions({"name": "", "object_class_id": 1}, strict=True)

    def test_add_parameter_definitions_with_same_name(self):
        """Test that adding two parameter_definitions with the same name adds both of them."""
        self._db_map.add_object_classes({"name": "oc1", "id": 1}, {"name": "oc2", "id": 2})
        self._db_map.add_wide_relationship_classes({"name": "rc1", "id": 3, "object_class_id_list": [1, 2]})
        self._db_map.add_parameter_definitions(
            {"name": "color", "object_class_id": 1}, {"name": "color", "relationship_class_id": 3}
        )
<<<<<<< HEAD
        diff_table = self._db_map.get_table("parameter_definition")
        parameter_definitions = self._db_map.query(diff_table).all()
=======
        self._db_map.commit_session("add")
        table = self._db_map.get_table("parameter_definition")
        parameter_definitions = self._db_map.query(table).all()
>>>>>>> 7525f0a0
        self.assertEqual(len(parameter_definitions), 2)
        self.assertEqual(parameter_definitions[0].name, "color")
        self.assertEqual(parameter_definitions[1].name, "color")
        self.assertEqual(parameter_definitions[0].entity_class_id, 1)

    def test_add_parameter_with_same_name_as_existing_one(self):
        """Test that adding parameter_definitions with an already taken name raises and integrity error."""
        self._db_map.add_object_classes({"name": "oc1", "id": 1}, {"name": "oc2", "id": 2})
        self._db_map.add_wide_relationship_classes({"name": "rc1", "id": 3, "object_class_id_list": [1, 2]})
        self._db_map.add_parameter_definitions(
            {"name": "color", "object_class_id": 1}, {"name": "color", "relationship_class_id": 3}
        )
        with self.assertRaises(SpineIntegrityError):
            self._db_map.add_parameter_definitions({"name": "color", "object_class_id": 1}, strict=True)

    def test_add_parameter_values(self):
        """Test that adding parameter values works."""
        import_functions.import_object_classes(self._db_map, ["fish", "dog"])
        import_functions.import_relationship_classes(self._db_map, [("fish_dog", ["fish", "dog"])])
        import_functions.import_objects(self._db_map, [("fish", "nemo"), ("dog", "pluto")])
        import_functions.import_relationships(self._db_map, [("fish_dog", ("nemo", "pluto"))])
        import_functions.import_object_parameters(self._db_map, [("fish", "color")])
        import_functions.import_relationship_parameters(self._db_map, [("fish_dog", "rel_speed")])
        self._db_map.commit_session("add")
        color_id = (
            self._db_map.query(self._db_map.parameter_definition_sq)
            .filter(self._db_map.parameter_definition_sq.c.name == "color")
            .first()
            .id
        )
        rel_speed_id = (
            self._db_map.query(self._db_map.parameter_definition_sq)
            .filter(self._db_map.parameter_definition_sq.c.name == "rel_speed")
            .first()
            .id
        )
        nemo_row = self._db_map.query(self._db_map.object_sq).filter(self._db_map.object_sq.c.name == "nemo").first()
        nemo__pluto_row = self._db_map.query(self._db_map.wide_relationship_sq).first()
        self._db_map.add_parameter_values(
            {
                "parameter_definition_id": color_id,
                "entity_id": nemo_row.id,
                "entity_class_id": nemo_row.class_id,
                "value": b'"orange"',
                "alternative_id": 1,
            },
            {
                "parameter_definition_id": rel_speed_id,
                "entity_id": nemo__pluto_row.id,
                "entity_class_id": nemo__pluto_row.class_id,
                "value": b"125",
                "alternative_id": 1,
            },
        )
<<<<<<< HEAD
        diff_table = self._db_map.get_table("parameter_value")
        parameter_values = self._db_map.query(diff_table).all()
=======
        self._db_map.commit_session("add")
        table = self._db_map.get_table("parameter_value")
        parameter_values = self._db_map.query(table).all()
>>>>>>> 7525f0a0
        self.assertEqual(len(parameter_values), 2)
        self.assertEqual(parameter_values[0].parameter_definition_id, 1)
        self.assertEqual(parameter_values[0].entity_id, 1)
        self.assertEqual(parameter_values[0].value, b'"orange"')
        self.assertEqual(parameter_values[1].parameter_definition_id, 2)
        self.assertEqual(parameter_values[1].entity_id, 3)
        self.assertEqual(parameter_values[1].value, b"125")

    def test_add_parameter_value_with_invalid_object_or_relationship(self):
        """Test that adding a parameter value with an invalid object or relationship raises an
        integrity error."""
        import_functions.import_object_classes(self._db_map, ["fish", "dog"])
        import_functions.import_relationship_classes(self._db_map, [("fish_dog", ["fish", "dog"])])
        import_functions.import_objects(self._db_map, [("fish", "nemo"), ("dog", "pluto")])
        import_functions.import_relationships(self._db_map, [("fish_dog", ("nemo", "pluto"))])
        import_functions.import_object_parameters(self._db_map, [("fish", "color")])
        import_functions.import_relationship_parameters(self._db_map, [("fish_dog", "rel_speed")])
        _, errors = self._db_map.add_parameter_values(
            {"parameter_definition_id": 1, "object_id": 3, "value": b'"orange"', "alternative_id": 1}, strict=False
        )
        self.assertEqual([str(e) for e in errors], ["invalid entity_class_id for parameter_value"])
        _, errors = self._db_map.add_parameter_values(
            {"parameter_definition_id": 2, "relationship_id": 2, "value": b"125", "alternative_id": 1}, strict=False
        )
        self.assertEqual([str(e) for e in errors], ["invalid entity_class_id for parameter_value"])

    def test_add_same_parameter_value_twice(self):
        """Test that adding a parameter value twice only adds the first one."""
        import_functions.import_object_classes(self._db_map, ["fish"])
        import_functions.import_objects(self._db_map, [("fish", "nemo")])
        import_functions.import_object_parameters(self._db_map, [("fish", "color")])
        self._db_map.commit_session("add")
        color_id = (
            self._db_map.query(self._db_map.parameter_definition_sq)
            .filter(self._db_map.parameter_definition_sq.c.name == "color")
            .first()
            .id
        )
        nemo_row = self._db_map.query(self._db_map.object_sq).filter(self._db_map.entity_sq.c.name == "nemo").first()
        self._db_map.add_parameter_values(
            {
                "parameter_definition_id": color_id,
                "entity_id": nemo_row.id,
                "entity_class_id": nemo_row.class_id,
                "value": b'"orange"',
                "alternative_id": 1,
            },
            {
                "parameter_definition_id": color_id,
                "entity_id": nemo_row.id,
                "entity_class_id": nemo_row.class_id,
                "value": b'"blue"',
                "alternative_id": 1,
            },
        )
<<<<<<< HEAD
        diff_table = self._db_map.get_table("parameter_value")
        parameter_values = self._db_map.query(diff_table).all()
=======
        self._db_map.commit_session("add")
        table = self._db_map.get_table("parameter_value")
        parameter_values = self._db_map.query(table).all()
>>>>>>> 7525f0a0
        self.assertEqual(len(parameter_values), 1)
        self.assertEqual(parameter_values[0].parameter_definition_id, 1)
        self.assertEqual(parameter_values[0].entity_id, 1)
        self.assertEqual(parameter_values[0].value, b'"orange"')

    def test_add_existing_parameter_value(self):
        """Test that adding an existing parameter value raises an integrity error."""
        import_functions.import_object_classes(self._db_map, ["fish"])
        import_functions.import_objects(self._db_map, [("fish", "nemo")])
        import_functions.import_object_parameters(self._db_map, [("fish", "color")])
        import_functions.import_object_parameter_values(self._db_map, [("fish", "nemo", "color", "orange")])
        self._db_map.commit_session("add")
        _, errors = self._db_map.add_parameter_values(
            {
                "parameter_definition_id": 1,
                "entity_class_id": 1,
                "entity_id": 1,
                "value": b'"blue"',
                "alternative_id": 1,
            },
            strict=False,
        )
        self.assertEqual(
            [str(e) for e in errors],
            [
                "there's already a parameter_value with "
                "{'parameter_definition_name': 'color', 'entity_byname': ('nemo',), 'alternative_name': 'Base'}"
            ],
        )

    def test_add_alternative(self):
        items, errors = self._db_map.add_alternatives({"name": "my_alternative"})
        self.assertEqual(errors, [])
        self.assertEqual(len(items), 1)
        self._db_map.commit_session("Add test data.")
        alternatives = self._db_map.query(self._db_map.alternative_sq).all()
        self.assertEqual(len(alternatives), 2)
        self.assertEqual(
            dict(alternatives[0]), {"id": 1, "name": "Base", "description": "Base alternative", "commit_id": 1}
        )
        self.assertEqual(
<<<<<<< HEAD
            alternatives[1]._asdict(), {"id": 2, "name": "my_alternative", "description": None, "commit_id": 2}
=======
            dict(alternatives[1]), {"id": 2, "name": "my_alternative", "description": None, "commit_id": 2}
>>>>>>> 7525f0a0
        )

    def test_add_scenario(self):
        items, errors = self._db_map.add_scenarios({"name": "my_scenario"})
        self.assertEqual(errors, [])
        self.assertEqual(len(items), 1)
        self._db_map.commit_session("Add test data.")
        scenarios = self._db_map.query(self._db_map.scenario_sq).all()
        self.assertEqual(len(scenarios), 1)
        self.assertEqual(
<<<<<<< HEAD
            scenarios[0]._asdict(),
=======
            dict(scenarios[0]),
>>>>>>> 7525f0a0
            {"id": 1, "name": "my_scenario", "description": None, "active": False, "commit_id": 2},
        )

    def test_add_scenario_alternative(self):
        import_functions.import_scenarios(self._db_map, ("my_scenario",))
        self._db_map.commit_session("Add test data.")
        items, errors = self._db_map.add_scenario_alternatives({"scenario_id": 1, "alternative_id": 1, "rank": 0})
        self.assertEqual(errors, [])
        self.assertEqual(len(items), 1)
        self._db_map.commit_session("Add test data.")
        scenario_alternatives = self._db_map.query(self._db_map.scenario_alternative_sq).all()
        self.assertEqual(len(scenario_alternatives), 1)
        self.assertEqual(
<<<<<<< HEAD
            scenario_alternatives[0]._asdict(),
=======
            dict(scenario_alternatives[0]),
>>>>>>> 7525f0a0
            {"id": 1, "scenario_id": 1, "alternative_id": 1, "rank": 0, "commit_id": 3},
        )

    def test_add_metadata(self):
        items, errors = self._db_map.add_metadata({"name": "test name", "value": "test_add_metadata"}, strict=False)
        self.assertEqual(errors, [])
        self.assertEqual(len(items), 1)
        self._db_map.commit_session("Add metadata")
        metadata = self._db_map.query(self._db_map.metadata_sq).all()
        self.assertEqual(len(metadata), 1)
        self.assertEqual(
            dict(metadata[0]), {"name": "test name", "id": 1, "value": "test_add_metadata", "commit_id": 2}
        )

    def test_add_metadata_that_exists_does_not_add_it(self):
        import_functions.import_metadata(self._db_map, ('{"title": "My metadata."}',))
        self._db_map.commit_session("Add test data.")
        items, _ = self._db_map.add_metadata({"name": "title", "value": "My metadata."}, strict=False)
        self.assertEqual(items, [])
        metadata = self._db_map.query(self._db_map.metadata_sq).all()
        self.assertEqual(len(metadata), 1)
        self.assertEqual(dict(metadata[0]), {"name": "title", "id": 1, "value": "My metadata.", "commit_id": 2})

    def test_add_entity_metadata_for_object(self):
        import_functions.import_object_classes(self._db_map, ("fish",))
        import_functions.import_objects(self._db_map, (("fish", "leviathan"),))
        import_functions.import_metadata(self._db_map, ('{"title": "My metadata."}',))
        self._db_map.commit_session("Add test data.")
        items, errors = self._db_map.add_entity_metadata({"entity_id": 1, "metadata_id": 1}, strict=False)
        self.assertEqual(errors, [])
        self.assertEqual(len(items), 1)
        self._db_map.commit_session("Add entity metadata")
        entity_metadata = self._db_map.query(self._db_map.ext_entity_metadata_sq).all()
        self.assertEqual(len(entity_metadata), 1)
        self.assertEqual(
            dict(entity_metadata[0]),
            {
                "entity_id": 1,
                "entity_name": "leviathan",
                "metadata_name": "title",
                "metadata_value": "My metadata.",
                "metadata_id": 1,
                "id": 1,
                "commit_id": 3,
            },
        )

    def test_add_entity_metadata_for_relationship(self):
        import_functions.import_object_classes(self._db_map, ("my_object_class",))
        import_functions.import_objects(self._db_map, (("my_object_class", "my_object"),))
        import_functions.import_relationship_classes(self._db_map, (("my_relationship_class", ("my_object_class",)),))
        import_functions.import_relationships(self._db_map, (("my_relationship_class", ("my_object",)),))
        import_functions.import_metadata(self._db_map, ('{"title": "My metadata."}',))
        self._db_map.commit_session("Add test data.")
        items, errors = self._db_map.add_entity_metadata({"entity_id": 2, "metadata_id": 1}, strict=False)
        self.assertEqual(errors, [])
        self.assertEqual(len(items), 1)
        self._db_map.commit_session("Add entity metadata")
        entity_metadata = self._db_map.query(self._db_map.ext_entity_metadata_sq).all()
        self.assertEqual(len(entity_metadata), 1)
        self.assertEqual(
            dict(entity_metadata[0]),
            {
                "entity_id": 2,
                "entity_name": "my_relationship_class_my_object",
                "metadata_name": "title",
                "metadata_value": "My metadata.",
                "metadata_id": 1,
                "id": 1,
                "commit_id": 3,
            },
        )

    def test_add_entity_metadata_doesnt_raise_with_empty_cache(self):
        items, errors = self._db_map.add_entity_metadata({"entity_id": 1, "metadata_id": 1}, strict=False)
        self.assertEqual(items, [])
        self.assertEqual(len(errors), 1)

    def test_add_ext_entity_metadata_for_object(self):
        import_functions.import_object_classes(self._db_map, ("fish",))
        import_functions.import_objects(self._db_map, (("fish", "leviathan"),))
        self._db_map.commit_session("Add test data.")
        items, errors = self._db_map.add_ext_entity_metadata(
            {"entity_id": 1, "metadata_name": "key", "metadata_value": "object metadata"}, strict=False
        )
        self.assertEqual(errors, [])
        self.assertEqual(len(items), 1)
        self._db_map.commit_session("Add entity metadata")
        entity_metadata = self._db_map.query(self._db_map.ext_entity_metadata_sq).all()
        self.assertEqual(len(entity_metadata), 1)
        self.assertEqual(
            dict(entity_metadata[0]),
            {
                "entity_id": 1,
                "entity_name": "leviathan",
                "metadata_name": "key",
                "metadata_value": "object metadata",
                "metadata_id": 1,
                "id": 1,
                "commit_id": 3,
            },
        )

    def test_adding_ext_entity_metadata_for_object_reuses_existing_metadata_names_and_values(self):
        import_functions.import_object_classes(self._db_map, ("fish",))
        import_functions.import_objects(self._db_map, (("fish", "leviathan"),))
        import_functions.import_metadata(self._db_map, ('{"title": "My metadata."}',))
        self._db_map.commit_session("Add test data.")
        items, errors = self._db_map.add_ext_entity_metadata(
            {"entity_id": 1, "metadata_name": "title", "metadata_value": "My metadata."}, strict=False
        )
        self.assertEqual(errors, [])
        self.assertEqual(len(items), 1)
        self._db_map.commit_session("Add entity metadata")
        metadata = self._db_map.query(self._db_map.metadata_sq).all()
        self.assertEqual(len(metadata), 1)
        self.assertEqual(dict(metadata[0]), {"id": 1, "name": "title", "value": "My metadata.", "commit_id": 2})
        entity_metadata = self._db_map.query(self._db_map.ext_entity_metadata_sq).all()
        self.assertEqual(len(entity_metadata), 1)
        self.assertEqual(
            dict(entity_metadata[0]),
            {
                "entity_id": 1,
                "entity_name": "leviathan",
                "metadata_name": "title",
                "metadata_value": "My metadata.",
                "metadata_id": 1,
                "id": 1,
                "commit_id": 3,
            },
        )

    def test_add_parameter_value_metadata(self):
        import_functions.import_object_classes(self._db_map, ("fish",))
        import_functions.import_objects(self._db_map, (("fish", "leviathan"),))
        import_functions.import_object_parameters(self._db_map, (("fish", "paranormality"),))
        import_functions.import_object_parameter_values(self._db_map, (("fish", "leviathan", "paranormality", 3.9),))
        import_functions.import_metadata(self._db_map, ('{"title": "My metadata."}',))
        self._db_map.commit_session("Add test data.")
        items, errors = self._db_map.add_parameter_value_metadata(
            {"parameter_value_id": 1, "metadata_id": 1, "alternative_id": 1}, strict=False
        )
        self.assertEqual(errors, [])
        self.assertEqual(len(items), 1)
        self._db_map.commit_session("Add value metadata")
        value_metadata = self._db_map.query(self._db_map.ext_parameter_value_metadata_sq).all()
        self.assertEqual(len(value_metadata), 1)
        self.assertEqual(
            dict(value_metadata[0]),
            {
                "alternative_name": "Base",
                "entity_name": "leviathan",
                "parameter_value_id": 1,
                "parameter_name": "paranormality",
                "metadata_name": "title",
                "metadata_value": "My metadata.",
                "metadata_id": 1,
                "id": 1,
                "commit_id": 3,
            },
        )

    def test_add_parameter_value_metadata_doesnt_raise_with_empty_cache(self):
        items, errors = self._db_map.add_parameter_value_metadata(
            {"parameter_value_id": 1, "metadata_id": 1, "alternative_id": 1}
        )
        self.assertEqual(len(items), 0)
        self.assertEqual(len(errors), 1)

    def test_add_ext_parameter_value_metadata(self):
        import_functions.import_object_classes(self._db_map, ("fish",))
        import_functions.import_objects(self._db_map, (("fish", "leviathan"),))
        import_functions.import_object_parameters(self._db_map, (("fish", "paranormality"),))
        import_functions.import_object_parameter_values(self._db_map, (("fish", "leviathan", "paranormality", 3.9),))
        self._db_map.commit_session("Add test data.")
        items, errors = self._db_map.add_ext_parameter_value_metadata(
            {
                "parameter_value_id": 1,
                "metadata_name": "key",
                "metadata_value": "parameter metadata",
                "alternative_id": 1,
            },
            strict=False,
        )
        self.assertEqual(errors, [])
        self.assertEqual(len(items), 1)
        self._db_map.commit_session("Add value metadata")
        value_metadata = self._db_map.query(self._db_map.ext_parameter_value_metadata_sq).all()
        self.assertEqual(len(value_metadata), 1)
        self.assertEqual(
            dict(value_metadata[0]),
            {
                "alternative_name": "Base",
                "entity_name": "leviathan",
                "parameter_value_id": 1,
                "parameter_name": "paranormality",
                "metadata_name": "key",
                "metadata_value": "parameter metadata",
                "metadata_id": 1,
                "id": 1,
                "commit_id": 3,
            },
        )

    def test_add_ext_parameter_value_metadata_reuses_existing_metadata(self):
        import_functions.import_object_classes(self._db_map, ("fish",))
        import_functions.import_objects(self._db_map, (("fish", "leviathan"),))
        import_functions.import_object_parameters(self._db_map, (("fish", "paranormality"),))
        import_functions.import_object_parameter_values(self._db_map, (("fish", "leviathan", "paranormality", 3.9),))
        import_functions.import_metadata(self._db_map, ('{"title": "My metadata."}',))
        self._db_map.commit_session("Add test data.")
        items, errors = self._db_map.add_ext_parameter_value_metadata(
            {"parameter_value_id": 1, "metadata_name": "title", "metadata_value": "My metadata.", "alternative_id": 1},
            strict=False,
        )
        self.assertEqual(errors, [])
        self.assertEqual(len(items), 1)
        self._db_map.commit_session("Add value metadata")
        metadata = self._db_map.query(self._db_map.metadata_sq).all()
        self.assertEqual(len(metadata), 1)
        self.assertEqual(dict(metadata[0]), {"id": 1, "name": "title", "value": "My metadata.", "commit_id": 2})
        value_metadata = self._db_map.query(self._db_map.ext_parameter_value_metadata_sq).all()
        self.assertEqual(len(value_metadata), 1)
        self.assertEqual(
            dict(value_metadata[0]),
            {
                "alternative_name": "Base",
                "entity_name": "leviathan",
                "parameter_value_id": 1,
                "parameter_name": "paranormality",
                "metadata_name": "title",
                "metadata_value": "My metadata.",
                "metadata_id": 1,
                "id": 1,
                "commit_id": 3,
            },
        )


class TestDatabaseMappingUpdate(unittest.TestCase):
    def setUp(self):
        self._db_map = create_diff_db_map()

    def tearDown(self):
        self._db_map.close()

    def test_update_object_classes(self):
        """Test that updating object classes works."""
        self._db_map.add_object_classes({"id": 1, "name": "fish"}, {"id": 2, "name": "dog"})
        items, intgr_error_log = self._db_map.update_object_classes(
            {"id": 1, "name": "octopus"}, {"id": 2, "name": "god"}
        )
        ids = {x["id"] for x in items}
        self._db_map.commit_session("test commit")
        sq = self._db_map.object_class_sq
        object_classes = {x.id: x.name for x in self._db_map.query(sq).filter(sq.c.id.in_(ids))}
        self.assertEqual(intgr_error_log, [])
        self.assertEqual(object_classes[1], "octopus")
        self.assertEqual(object_classes[2], "god")

    def test_update_objects(self):
        """Test that updating objects works."""
        self._db_map.add_object_classes({"id": 1, "name": "fish"})
        self._db_map.add_objects({"id": 1, "name": "nemo", "class_id": 1}, {"id": 2, "name": "dory", "class_id": 1})
        items, intgr_error_log = self._db_map.update_objects({"id": 1, "name": "klaus"}, {"id": 2, "name": "squidward"})
        ids = {x["id"] for x in items}
        self._db_map.commit_session("test commit")
        sq = self._db_map.object_sq
        objects = {x.id: x.name for x in self._db_map.query(sq).filter(sq.c.id.in_(ids))}
        self.assertEqual(intgr_error_log, [])
        self.assertEqual(objects[1], "klaus")
        self.assertEqual(objects[2], "squidward")

    def test_update_objects_not_committed(self):
        """Test that updating objects works."""
        self._db_map.add_object_classes({"id": 1, "name": "some_class"})
        self._db_map.add_objects({"id": 1, "name": "nemo", "class_id": 1})
        items, intgr_error_log = self._db_map.update_objects({"id": 1, "name": "klaus"})
        ids = {x["id"] for x in items}
        self._db_map.commit_session("test commit")
        sq = self._db_map.object_sq
        objects = {x.id: x.name for x in self._db_map.query(sq).filter(sq.c.id.in_(ids))}
        self.assertEqual(intgr_error_log, [])
        self.assertEqual(objects[1], "klaus")
        self.assertEqual(self._db_map.query(self._db_map.object_sq).filter_by(id=1).first().name, "klaus")

    def test_update_committed_object(self):
        """Test that updating objects works."""
        self._db_map.add_object_classes({"id": 1, "name": "some_class"})
        self._db_map.add_objects({"id": 1, "name": "nemo", "class_id": 1})
        self._db_map.commit_session("update")
        items, intgr_error_log = self._db_map.update_objects({"id": 1, "name": "klaus"})
        ids = {x["id"] for x in items}
        self._db_map.commit_session("test commit")
        sq = self._db_map.object_sq
        objects = {x.id: x.name for x in self._db_map.query(sq).filter(sq.c.id.in_(ids))}
        self.assertEqual(intgr_error_log, [])
        self.assertEqual(objects[1], "klaus")
        self.assertEqual(self._db_map.query(self._db_map.object_sq).filter_by(id=1).first().name, "klaus")

    def test_update_relationship_classes(self):
        """Test that updating relationship classes works."""
        self._db_map.add_object_classes({"name": "dog", "id": 1}, {"name": "fish", "id": 2})
        self._db_map.add_wide_relationship_classes(
            {"id": 3, "name": "dog__fish", "object_class_id_list": [1, 2]},
            {"id": 4, "name": "fish__dog", "object_class_id_list": [2, 1]},
        )
        items, intgr_error_log = self._db_map.update_wide_relationship_classes(
            {"id": 3, "name": "god__octopus"}, {"id": 4, "name": "octopus__dog"}
        )
        ids = {x["id"] for x in items}
        self._db_map.commit_session("test commit")
        sq = self._db_map.wide_relationship_class_sq
        rel_clss = {x.id: x.name for x in self._db_map.query(sq).filter(sq.c.id.in_(ids))}
        self.assertEqual(intgr_error_log, [])
        self.assertEqual(rel_clss[3], "god__octopus")
        self.assertEqual(rel_clss[4], "octopus__dog")

    def test_update_relationships(self):
        """Test that updating relationships works."""
        self._db_map.add_object_classes({"name": "fish", "id": 1}, {"name": "dog", "id": 2})
        self._db_map.add_wide_relationship_classes({"name": "fish__dog", "id": 3, "object_class_id_list": [1, 2]})
        self._db_map.add_objects(
            {"name": "nemo", "id": 1, "class_id": 1},
            {"name": "pluto", "id": 2, "class_id": 2},
            {"name": "scooby", "id": 3, "class_id": 2},
        )
        self._db_map.add_wide_relationships(
            {"id": 4, "name": "nemo__pluto", "class_id": 3, "object_id_list": [1, 2], "object_class_id_list": [1, 2]}
        )
        items, intgr_error_log = self._db_map.update_wide_relationships(
            {"id": 4, "name": "nemo__scooby", "class_id": 3, "object_id_list": [1, 3], "object_class_id_list": [1, 2]}
        )
        ids = {x["id"] for x in items}
        self._db_map.commit_session("test commit")
        sq = self._db_map.wide_relationship_sq
        rels = {
            x.id: {"name": x.name, "object_id_list": x.object_id_list}
            for x in self._db_map.query(sq).filter(sq.c.id.in_(ids))
        }
        self.assertEqual(intgr_error_log, [])
        self.assertEqual(rels[4]["name"], "nemo__scooby")
        self.assertEqual(rels[4]["object_id_list"], "1,3")


class TestDatabaseMappingCommit(unittest.TestCase):
    def setUp(self):
        self._db_map = create_diff_db_map()

    def tearDown(self):
        self._db_map.close()

    def test_commit_message(self):
        """Tests that commit comment ends up in the database."""
        self._db_map.add_object_classes({"name": "testclass"})
        self._db_map.commit_session("test commit")
        self.assertEqual(self._db_map.query(self._db_map.commit_sq).all()[-1].comment, "test commit")
        self._db_map.close()

    def test_commit_session_raise_with_empty_comment(self):
        import_functions.import_object_classes(self._db_map, ("my_class",))
        self.assertRaisesRegex(SpineDBAPIError, "Commit message cannot be empty.", self._db_map.commit_session, "")

    def test_commit_session_raise_when_nothing_to_commit(self):
        self.assertRaisesRegex(SpineDBAPIError, "Nothing to commit.", self._db_map.commit_session, "No changes.")


if __name__ == "__main__":
    unittest.main()<|MERGE_RESOLUTION|>--- conflicted
+++ resolved
@@ -50,11 +50,7 @@
                 "spinedb_api.db_mapping.load_filters", return_value=[{"fltr1": "config1", "fltr2": "config2"}]
             ) as mock_load:
                 db_map = DatabaseMapping(db_url, create=True)
-<<<<<<< HEAD
-                db_map.connection.close()
-=======
                 db_map.close()
->>>>>>> 7525f0a0
                 mock_load.assert_called_once_with(["fltr1", "fltr2"])
                 mock_apply.assert_called_once_with(db_map, [{"fltr1": "config1", "fltr2": "config2"}])
 
@@ -66,11 +62,7 @@
                 "spinedb_api.db_mapping.load_filters", return_value=[{"fltr1": "config1", "fltr2": "config2"}]
             ) as mock_load:
                 db_map = DatabaseMapping(sa_url, create=True)
-<<<<<<< HEAD
-                db_map.connection.close()
-=======
                 db_map.close()
->>>>>>> 7525f0a0
                 mock_load.assert_called_once_with(["fltr1", "fltr2"])
                 mock_apply.assert_called_once_with(db_map, [{"fltr1": "config1", "fltr2": "config2"}])
 
@@ -78,18 +70,11 @@
         with TemporaryDirectory() as temp_dir:
             url = URL("sqlite")
             url.database = os.path.join(temp_dir, "test_shorthand_filter_query_works.json")
-<<<<<<< HEAD
-            out_db = DatabaseMapping(url, create=True)
-            out_db.add_tools({"name": "object_activity_control", "id": 1})
-            out_db.commit_session("Add tool.")
-            out_db.connection.close()
-=======
             out_db_map = DatabaseMapping(url, create=True)
             out_db_map.add_scenarios({"name": "scen1"})
             out_db_map.add_scenario_alternatives({"scenario_name": "scen1", "alternative_name": "Base", "rank": 1})
             out_db_map.commit_session("Add scen.")
             out_db_map.close()
->>>>>>> 7525f0a0
             try:
                 db_map = DatabaseMapping(url)
             except:
@@ -110,17 +95,10 @@
         self._db_map.add_object_classes({"name": "oc1", "id": 1}, {"name": "oc2", "id": 2})
         self._db_map.add_wide_relationship_classes({"name": "rc1", "id": 3, "object_class_id_list": [1, 2]})
         self._db_map.add_objects({"name": "o1", "id": 1, "class_id": 1}, {"name": "o2", "id": 2, "class_id": 2})
-<<<<<<< HEAD
-        ids, _ = self._db_map.add_wide_relationships(
-            {"id": 3, "name": "remove_me", "class_id": 3, "object_id_list": [1, 2]}
-        )
-        self._db_map.cascade_remove_items(relationship=ids)
-=======
         items, _ = self._db_map.add_wide_relationships(
             {"id": 3, "name": "remove_me", "class_id": 3, "object_id_list": [1, 2]}
         )
         self._db_map.remove_items("relationship", *{x["id"] for x in items})
->>>>>>> 7525f0a0
         self.assertEqual(len(self._db_map.query(self._db_map.wide_relationship_sq).all()), 0)
         self._db_map.commit_session("delete")
         self.assertEqual(len(self._db_map.query(self._db_map.wide_relationship_sq).all()), 0)
@@ -130,11 +108,7 @@
         self._db_map.add_object_classes({"name": "oc1", "id": 1}, {"name": "oc2", "id": 2})
         self._db_map.add_wide_relationship_classes({"name": "rc1", "id": 3, "object_class_id_list": [1, 2]})
         self._db_map.add_objects({"name": "o1", "id": 1, "class_id": 1}, {"name": "o2", "id": 2, "class_id": 2})
-<<<<<<< HEAD
-        ids, _ = self._db_map.add_wide_relationships(
-=======
         items, _ = self._db_map.add_wide_relationships(
->>>>>>> 7525f0a0
             {"id": 3, "name": "remove_me", "class_id": 3, "object_id_list": [1, 2]}
         )
         self._db_map.commit_session("add")
@@ -452,10 +426,7 @@
     def test_add_object_classes(self):
         """Test that adding object classes works."""
         self._db_map.add_object_classes({"name": "fish"}, {"name": "dog"})
-<<<<<<< HEAD
-=======
-        self._db_map.commit_session("add")
->>>>>>> 7525f0a0
+        self._db_map.commit_session("add")
         object_classes = self._db_map.query(self._db_map.object_class_sq).all()
         self.assertEqual(len(object_classes), 2)
         self.assertEqual(object_classes[0].name, "fish")
@@ -469,10 +440,7 @@
     def test_add_object_classes_with_same_name(self):
         """Test that adding two object classes with the same name only adds one of them."""
         self._db_map.add_object_classes({"name": "fish"}, {"name": "fish"})
-<<<<<<< HEAD
-=======
-        self._db_map.commit_session("add")
->>>>>>> 7525f0a0
+        self._db_map.commit_session("add")
         object_classes = self._db_map.query(self._db_map.object_class_sq).all()
         self.assertEqual(len(object_classes), 1)
         self.assertEqual(object_classes[0].name, "fish")
@@ -487,10 +455,7 @@
         """Test that adding objects works."""
         self._db_map.add_object_classes({"name": "fish", "id": 1})
         self._db_map.add_objects({"name": "nemo", "class_id": 1}, {"name": "dory", "class_id": 1})
-<<<<<<< HEAD
-=======
-        self._db_map.commit_session("add")
->>>>>>> 7525f0a0
+        self._db_map.commit_session("add")
         objects = self._db_map.query(self._db_map.object_sq).all()
         self.assertEqual(len(objects), 2)
         self.assertEqual(objects[0].name, "nemo")
@@ -508,10 +473,7 @@
         """Test that adding two objects with the same name only adds one of them."""
         self._db_map.add_object_classes({"name": "fish", "id": 1})
         self._db_map.add_objects({"name": "nemo", "class_id": 1}, {"name": "nemo", "class_id": 1})
-<<<<<<< HEAD
-=======
-        self._db_map.commit_session("add")
->>>>>>> 7525f0a0
+        self._db_map.commit_session("add")
         objects = self._db_map.query(self._db_map.object_sq).all()
         self.assertEqual(len(objects), 1)
         self.assertEqual(objects[0].name, "nemo")
@@ -532,18 +494,13 @@
 
     def test_add_relationship_classes(self):
         """Test that adding relationship classes works."""
-        self._db_map.add_object_classes({"name": "oc1"}, {"name": "oc2"})
+        self._db_map.add_object_classes({"name": "oc1", "id": 1}, {"name": "oc2", "id": 2})
         self._db_map.add_wide_relationship_classes(
             {"name": "rc1", "object_class_id_list": [1, 2]}, {"name": "rc2", "object_class_id_list": [2, 1]}
         )
-<<<<<<< HEAD
-        diff_table = self._db_map.get_table("entity_class_dimension")
-        ent_cls_dims = self._db_map.query(diff_table).all()
-=======
         self._db_map.commit_session("add")
         table = self._db_map.get_table("entity_class_dimension")
         ent_cls_dims = self._db_map.query(table).all()
->>>>>>> 7525f0a0
         rel_clss = self._db_map.query(self._db_map.wide_relationship_class_sq).all()
         self.assertEqual(len(ent_cls_dims), 4)
         self.assertEqual(rel_clss[0].name, "rc1")
@@ -561,14 +518,8 @@
 
     def test_add_relationship_classes_with_same_name(self):
         """Test that adding two relationship classes with the same name only adds one of them."""
-        self._db_map.add_object_classes({"name": "oc1"}, {"name": "oc2"})
+        self._db_map.add_object_classes({"name": "oc1", "id": 1}, {"name": "oc2", "id": 2})
         self._db_map.add_wide_relationship_classes(
-<<<<<<< HEAD
-            {"name": "rc1", "object_class_id_list": [1, 2]}, {"name": "rc1", "object_class_id_list": [1, 2]}
-        )
-        diff_table = self._db_map.get_table("entity_class_dimension")
-        ecs_dims = self._db_map.query(diff_table).all()
-=======
             {"name": "rc1", "object_class_id_list": [1, 2]},
             {"name": "rc1", "object_class_id_list": [1, 2]},
             strict=False,
@@ -576,7 +527,6 @@
         self._db_map.commit_session("add")
         table = self._db_map.get_table("entity_class_dimension")
         ecs_dims = self._db_map.query(table).all()
->>>>>>> 7525f0a0
         relationship_classes = self._db_map.query(self._db_map.wide_relationship_class_sq).all()
         self.assertEqual(len(ecs_dims), 2)
         self.assertEqual(len(relationship_classes), 1)
@@ -620,18 +570,11 @@
 
     def test_add_relationships(self):
         """Test that adding relationships works."""
-<<<<<<< HEAD
-        self._db_map.add_object_classes({"name": "oc1"}, {"name": "oc2"})
-        self._db_map.add_wide_relationship_classes({"name": "rc1", "object_class_id_list": [1, 2]})
-        self._db_map.add_objects({"name": "o1", "class_id": 1}, {"name": "o2", "class_id": 2})
-        self._db_map.add_wide_relationships({"name": "nemo__pluto", "class_id": 3, "object_id_list": [1, 2]})
-=======
         self._db_map.add_object_classes({"name": "oc1", "id": 1}, {"name": "oc2", "id": 2})
         self._db_map.add_wide_relationship_classes({"name": "rc1", "object_class_id_list": [1, 2], "id": 3})
         self._db_map.add_objects({"name": "o1", "class_id": 1, "id": 1}, {"name": "o2", "class_id": 2, "id": 2})
         self._db_map.add_wide_relationships({"name": "nemo__pluto", "class_id": 3, "object_id_list": [1, 2]})
         self._db_map.commit_session("add")
->>>>>>> 7525f0a0
         ent_els = self._db_map.query(self._db_map.get_table("entity_element")).all()
         relationships = self._db_map.query(self._db_map.wide_relationship_sq).all()
         self.assertEqual(len(ent_els), 2)
@@ -652,23 +595,14 @@
 
     def test_add_identical_relationships(self):
         """Test that adding two relationships with the same class and same objects only adds the first one."""
-<<<<<<< HEAD
-        self._db_map.add_object_classes({"name": "oc1"}, {"name": "oc2"})
-        self._db_map.add_wide_relationship_classes({"name": "rc1", "object_class_id_list": [1, 2]})
-        self._db_map.add_objects({"name": "o1", "class_id": 1}, {"name": "o2", "class_id": 2})
-=======
         self._db_map.add_object_classes({"name": "oc1", "id": 1}, {"name": "oc2", "id": 2})
         self._db_map.add_wide_relationship_classes({"name": "rc1", "object_class_id_list": [1, 2], "id": 3})
         self._db_map.add_objects({"name": "o1", "class_id": 1, "id": 1}, {"name": "o2", "class_id": 2, "id": 2})
->>>>>>> 7525f0a0
         self._db_map.add_wide_relationships(
             {"name": "nemo__pluto", "class_id": 3, "object_id_list": [1, 2]},
             {"name": "nemo__pluto_duplicate", "class_id": 3, "object_id_list": [1, 2]},
         )
-<<<<<<< HEAD
-=======
-        self._db_map.commit_session("add")
->>>>>>> 7525f0a0
+        self._db_map.commit_session("add")
         relationships = self._db_map.query(self._db_map.wide_relationship_sq).all()
         self.assertEqual(len(relationships), 1)
 
@@ -751,14 +685,9 @@
         self._db_map.add_object_classes({"name": "oc1", "id": 1})
         self._db_map.add_objects({"name": "o1", "id": 1, "class_id": 1}, {"name": "o2", "id": 2, "class_id": 1})
         self._db_map.add_entity_groups({"entity_id": 1, "entity_class_id": 1, "member_id": 2})
-<<<<<<< HEAD
-        diff_table = self._db_map.get_table("entity_group")
-        entity_groups = self._db_map.query(diff_table).all()
-=======
         self._db_map.commit_session("add")
         table = self._db_map.get_table("entity_group")
         entity_groups = self._db_map.query(table).all()
->>>>>>> 7525f0a0
         self.assertEqual(len(entity_groups), 1)
         self.assertEqual(entity_groups[0].entity_id, 1)
         self.assertEqual(entity_groups[0].entity_class_id, 1)
@@ -801,14 +730,9 @@
             {"name": "color", "object_class_id": 1, "description": "test1"},
             {"name": "relative_speed", "relationship_class_id": 3, "description": "test2"},
         )
-<<<<<<< HEAD
-        diff_table = self._db_map.get_table("parameter_definition")
-        parameter_definitions = self._db_map.query(diff_table).all()
-=======
         self._db_map.commit_session("add")
         table = self._db_map.get_table("parameter_definition")
         parameter_definitions = self._db_map.query(table).all()
->>>>>>> 7525f0a0
         self.assertEqual(len(parameter_definitions), 2)
         self.assertEqual(parameter_definitions[0].name, "color")
         self.assertEqual(parameter_definitions[0].entity_class_id, 1)
@@ -830,14 +754,9 @@
         self._db_map.add_parameter_definitions(
             {"name": "color", "object_class_id": 1}, {"name": "color", "relationship_class_id": 3}
         )
-<<<<<<< HEAD
-        diff_table = self._db_map.get_table("parameter_definition")
-        parameter_definitions = self._db_map.query(diff_table).all()
-=======
         self._db_map.commit_session("add")
         table = self._db_map.get_table("parameter_definition")
         parameter_definitions = self._db_map.query(table).all()
->>>>>>> 7525f0a0
         self.assertEqual(len(parameter_definitions), 2)
         self.assertEqual(parameter_definitions[0].name, "color")
         self.assertEqual(parameter_definitions[1].name, "color")
@@ -892,14 +811,9 @@
                 "alternative_id": 1,
             },
         )
-<<<<<<< HEAD
-        diff_table = self._db_map.get_table("parameter_value")
-        parameter_values = self._db_map.query(diff_table).all()
-=======
         self._db_map.commit_session("add")
         table = self._db_map.get_table("parameter_value")
         parameter_values = self._db_map.query(table).all()
->>>>>>> 7525f0a0
         self.assertEqual(len(parameter_values), 2)
         self.assertEqual(parameter_values[0].parameter_definition_id, 1)
         self.assertEqual(parameter_values[0].entity_id, 1)
@@ -955,14 +869,9 @@
                 "alternative_id": 1,
             },
         )
-<<<<<<< HEAD
-        diff_table = self._db_map.get_table("parameter_value")
-        parameter_values = self._db_map.query(diff_table).all()
-=======
         self._db_map.commit_session("add")
         table = self._db_map.get_table("parameter_value")
         parameter_values = self._db_map.query(table).all()
->>>>>>> 7525f0a0
         self.assertEqual(len(parameter_values), 1)
         self.assertEqual(parameter_values[0].parameter_definition_id, 1)
         self.assertEqual(parameter_values[0].entity_id, 1)
@@ -1004,11 +913,7 @@
             dict(alternatives[0]), {"id": 1, "name": "Base", "description": "Base alternative", "commit_id": 1}
         )
         self.assertEqual(
-<<<<<<< HEAD
-            alternatives[1]._asdict(), {"id": 2, "name": "my_alternative", "description": None, "commit_id": 2}
-=======
             dict(alternatives[1]), {"id": 2, "name": "my_alternative", "description": None, "commit_id": 2}
->>>>>>> 7525f0a0
         )
 
     def test_add_scenario(self):
@@ -1019,11 +924,7 @@
         scenarios = self._db_map.query(self._db_map.scenario_sq).all()
         self.assertEqual(len(scenarios), 1)
         self.assertEqual(
-<<<<<<< HEAD
-            scenarios[0]._asdict(),
-=======
             dict(scenarios[0]),
->>>>>>> 7525f0a0
             {"id": 1, "name": "my_scenario", "description": None, "active": False, "commit_id": 2},
         )
 
@@ -1037,11 +938,7 @@
         scenario_alternatives = self._db_map.query(self._db_map.scenario_alternative_sq).all()
         self.assertEqual(len(scenario_alternatives), 1)
         self.assertEqual(
-<<<<<<< HEAD
-            scenario_alternatives[0]._asdict(),
-=======
             dict(scenario_alternatives[0]),
->>>>>>> 7525f0a0
             {"id": 1, "scenario_id": 1, "alternative_id": 1, "rank": 0, "commit_id": 3},
         )
 
