--- conflicted
+++ resolved
@@ -21,11 +21,7 @@
 import logging
 import time
 from types import MethodType
-<<<<<<< HEAD
-from sqlalchemy import create_engine, case, MetaData, Table, Column, false, and_, func, inspect, cast, Integer
-=======
-from sqlalchemy import create_engine, case, MetaData, Table, Column, false, and_, func, inspect, or_
->>>>>>> 86fb2ee9
+from sqlalchemy import create_engine, case, MetaData, Table, Column, false, and_, func, inspect, cast, Integer, or_
 from sqlalchemy.sql.expression import label, Alias
 from sqlalchemy.engine.url import make_url, URL
 from sqlalchemy.orm import Session, aliased
