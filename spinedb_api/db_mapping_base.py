--- conflicted
+++ resolved
@@ -562,8 +562,7 @@
         mapped_item = self._make_and_add_item(item)
         if self.purged:
             # Lazy purge: instead of fetching all at purge time, we purge stuff as it comes.
-<<<<<<< HEAD
-            mapped_item.cascade_remove(source=self.wildcard_item)
+            mapped_item.cascade_remove()
         return mapped_item, True
 
     def _same_item(self, mapped_item, db_item):
@@ -576,10 +575,6 @@
         db_item = self._db_map.make_item(self._item_type, **db_item)
         db_item.polish()
         return dict(mapped_item.unique_key_values()) == dict(db_item.unique_key_values())
-=======
-            item.cascade_remove()
-        return item, True
->>>>>>> a4313d5f
 
     def check_fields(self, item, valid_types=()):
         factory = self._db_map.item_factory(self._item_type)
