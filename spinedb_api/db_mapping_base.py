######################################################################################################################
# Copyright (C) 2017-2022 Spine project consortium
# Copyright Spine Database API contributors
# This file is part of Spine Database API.
# Spine Database API is free software: you can redistribute it and/or modify it under the terms of the GNU Lesser
# General Public License as published by the Free Software Foundation, either version 3 of the License, or (at your
# option) any later version. This program is distributed in the hope that it will be useful, but WITHOUT ANY WARRANTY;
# without even the implied warranty of MERCHANTABILITY or FITNESS FOR A PARTICULAR PURPOSE. See the GNU Lesser General
# Public License for more details. You should have received a copy of the GNU Lesser General Public License along with
# this program. If not, see <http://www.gnu.org/licenses/>.
######################################################################################################################

from multiprocessing import RLock
from enum import Enum, unique, auto
from difflib import SequenceMatcher
from .temp_id import TempId, resolve
from .exception import SpineDBAPIError
from .helpers import Asterisk

# TODO: Implement MappedItem.pop() to do lookup?


@unique
class Status(Enum):
    """Mapped item status."""

    committed = auto()
    to_add = auto()
    to_update = auto()
    to_remove = auto()
    added_and_removed = auto()
    compromised = auto()


class DatabaseMappingBase:
    """An in-memory mapping of a DB, mapping item types (table names), to numeric ids, to items.

    This class is not meant to be used directly. Instead, you should subclass it to fit your particular DB schema.

    When subclassing, you need to implement :meth:`item_types`, :meth:`item_factory`, :meth:`_make_sq`,
    and :meth:`_query_commit_count`.
    """

    def __init__(self):
        self.closed = False
        self._mapped_tables = {}
        self._fetched = {}
        self._locks = {}
        self._commit_count = None
        item_types = self.item_types()
        self._sorted_item_types = []
        while item_types:
            item_type = item_types.pop(0)
            if self.item_factory(item_type).ref_types() & set(item_types):
                item_types.append(item_type)
            else:
                self._sorted_item_types.append(item_type)

    @staticmethod
    def item_types():
        """Returns a list of public item types from the DB mapping schema (equivalent to the table names).

        :meta private:

        Returns:
            list(str)
        """
        raise NotImplementedError()

    @staticmethod
    def all_item_types():
        """Returns a list of all item types from the DB mapping schema (equivalent to the table names).

        :meta private:

<<<<<<< HEAD
    def _clear_subqueries(self, *tablenames):
        """Set to `None` subquery attributes involving the affected tables.
        This forces the subqueries to be refreshed when the corresponding property is accessed.
        """
        attr_names = set(attr for tablename in tablenames for attr in self._get_table_to_sq_attr().get(tablename, []))
        for attr_name in attr_names:
            setattr(self, attr_name, None)
        for tablename in list(self.cache):
            if self.cache.pop(tablename, None):
                self._do_advance_cache_query(tablename)

    def query(self, *args, **kwargs):
        """Return a sqlalchemy :class:`~sqlalchemy.orm.query.Query` object applied
        to this :class:`.DatabaseMappingBase`.

        To perform custom ``SELECT`` statements, call this method with one or more of the class documented
        :class:`~sqlalchemy.sql.expression.Alias` properties. For example, to select the object class with
        ``id`` equal to 1::

            from spinedb_api import DatabaseMapping
            url = 'sqlite:///spine.db'
            ...
            db_map = DatabaseMapping(url)
            db_map.query(db_map.object_class_sq).filter_by(id=1).one_or_none()

        To perform more complex queries, just use this method in combination with the SQLAlchemy API.
        For example, to select all object class names and the names of their objects concatenated in a string::

            from sqlalchemy import func

            db_map.query(
                db_map.object_class_sq.c.name, func.group_concat(db_map.object_sq.c.name)
            ).filter(
                db_map.object_sq.c.class_id == db_map.object_class_sq.c.id
            ).group_by(db_map.object_class_sq.c.name).all()
=======
        Returns:
            list(str)
>>>>>>> ade116a3
        """
        raise NotImplementedError()

    @staticmethod
    def item_factory(item_type):
        """Returns a subclass of :class:`.MappedItemBase` to make items of given type.

        :meta private:

        Args:
            item_type (str)

        Returns:
            function
        """
        raise NotImplementedError()

    def _make_query(self, item_type, **kwargs):
        """Returns a :class:`~spinedb_api.query.Query` object to fetch items of given type.

        Args:
            item_type (str)
            **kwargs: query filters

        Returns:
            :class:`~spinedb_api.query.Query` or None if the mapping is closed.
        """
        if self.closed:
            return None
        sq = self._make_sq(item_type)
        qry = self.query(sq)
        for key, value in kwargs.items():
            if isinstance(value, tuple):
                continue
            value = resolve(value)
            if hasattr(sq.c, key):
                qry = qry.filter(getattr(sq.c, key) == value)
            elif key in self.item_factory(item_type)._external_fields:
                src_key, key = self.item_factory(item_type)._external_fields[key]
                ref_type, ref_key = self.item_factory(item_type)._references[src_key]
                ref_sq = self._make_sq(ref_type)
                try:
                    qry = qry.filter(
                        getattr(sq.c, src_key) == getattr(ref_sq.c, ref_key), getattr(ref_sq.c, key) == value
                    )
                except AttributeError:
                    pass
        return qry

    def _make_sq(self, item_type):
        """Returns a :class:`~sqlalchemy.sql.expression.Alias` object representing a subquery
        to collect items of given type.

        Args:
            item_type (str)

        Returns:
            :class:`~sqlalchemy.sql.expression.Alias`
        """
        raise NotImplementedError()

    def _query_commit_count(self):
        """Returns the number of rows in the commit table in the DB.

        Returns:
            int
        """
        raise NotImplementedError()

    def make_item(self, item_type, **item):
        factory = self.item_factory(item_type)
        return factory(self, item_type, **item)

    def dirty_ids(self, item_type):
        return {
            item["id"]
            for item in self.mapped_table(item_type).valid_values()
            if item.status in (Status.to_add, Status.to_update)
        }

    def _dirty_items(self):
        """Returns a list of tuples of the form (item_type, (to_add, to_update, to_remove)) corresponding to
        items that have been modified but not yet committed.

        Returns:
            list
        """
        real_commit_count = self._query_commit_count()
        dirty_items = []
        purged_item_types = {x for x in self.item_types() if self.mapped_table(x).purged}
        self._add_descendants(purged_item_types)
        for item_type in self._sorted_item_types:
            self.do_fetch_all(item_type, commit_count=real_commit_count)  # To fix conflicts in add_item_from_db
            mapped_table = self.mapped_table(item_type)
            to_add = []
            to_update = []
            to_remove = []
            for item in mapped_table.valid_values():
                if item.status == Status.to_add:
                    to_add.append(item)
                elif item.status == Status.to_update:
                    to_update.append(item)
            if item_type in purged_item_types:
                to_remove.append(mapped_table.wildcard_item)
                to_remove.extend(mapped_table.values())
            else:
                for item in mapped_table.values():
                    item.validate()
                    if item.status == Status.to_remove:
                        to_remove.append(item)
            if to_add or to_update or to_remove:
                dirty_items.append((item_type, (to_add, to_update, to_remove)))
        return dirty_items

    def _rollback(self):
        """Discards uncommitted changes.

        Namely, removes all the added items, resets all the updated items, and restores all the removed items.

        Returns:
            bool: False if there is no uncommitted items, True if successful.
        """
        dirty_items = self._dirty_items()
        if not dirty_items:
            return False
        to_add_by_type = []
        to_update_by_type = []
        to_remove_by_type = []
        for item_type, (to_add, to_update, to_remove) in reversed(dirty_items):
            to_add_by_type.append((item_type, to_add))
            to_update_by_type.append((item_type, to_update))
            to_remove_by_type.append((item_type, to_remove))
        for item_type, to_remove in to_remove_by_type:
            mapped_table = self.mapped_table(item_type)
            for item in to_remove:
                mapped_table.restore_item(item["id"])
        for item_type, to_update in to_update_by_type:
            mapped_table = self.mapped_table(item_type)
            for item in to_update:
                mapped_table.update_item(item.backup)
        for item_type, to_add in to_add_by_type:
            mapped_table = self.mapped_table(item_type)
            for item in to_add:
                if mapped_table.remove_item(item) is not None:
                    item.invalidate_id()
        return True

    def _refresh(self):
        """Clears fetch progress, so the DB is queried again."""
        if self._commit_count == self._query_commit_count():
            return
        self._fetched.clear()
        for item_type in self.item_types():
            mapped_table = self.mapped_table(item_type)
            for item in mapped_table.values():
                item.handle_refresh()

    def _check_item_type(self, item_type):
        if item_type not in self.all_item_types():
            candidate = max(self.all_item_types(), key=lambda x: SequenceMatcher(None, item_type, x).ratio())
            raise SpineDBAPIError(f"Invalid item type '{item_type}' - maybe you meant '{candidate}'?")

    def mapped_table(self, item_type):
        if item_type not in self._mapped_tables:
            self._check_item_type(item_type)
            self._mapped_tables[item_type] = _MappedTable(self, item_type)
        return self._mapped_tables[item_type]

    def reset(self, *item_types):
        """Resets the mapping for given item types as if nothing was fetched from the DB or modified in the mapping.
        Any modifications in the mapping that aren't committed to the DB are lost after this.
        """
        item_types = set(self.item_types()) if not item_types else set(item_types) & set(self.item_types())
        self._add_descendants(item_types)
        for item_type in item_types:
            self._mapped_tables.pop(item_type, None)
            self._fetched.pop(item_type, None)

    def reset_purging(self):
        """Resets purging status for all item types.

        Fetching items of an item type that has been purged will automatically mark those items removed.
        Resetting the purge status lets fetched items to be added unmodified.
        """
        for mapped_table in self._mapped_tables.values():
            mapped_table.wildcard_item.status = Status.committed

    def _add_descendants(self, item_types):
        while True:
            changed = False
            for item_type in set(self.item_types()) - item_types:
                if self.item_factory(item_type).ref_types() & item_types:
                    item_types.add(item_type)
                    changed = True
            if not changed:
                break

    def get_mapped_item(self, item_type, id_, fetch=True):
        mapped_table = self.mapped_table(item_type)
        return mapped_table.find_item_by_id(id_, fetch=fetch) or {}

    def _get_next_chunk(self, item_type, offset, limit, **kwargs):
        """Gets chunk of items from the DB.

        Returns:
            list(dict): list of dictionary items.
        """
        qry = self._make_query(item_type, **kwargs)
        if not qry:
            return []
        if not limit:
            return [dict(x) for x in qry]
        return [dict(x) for x in qry.limit(limit).offset(offset)]

    def do_fetch_more(self, item_type, offset=0, limit=None, **kwargs):
        """Fetches items from the DB and adds them to the mapping.

        Args:
            item_type (str)

        Returns:
            list(MappedItem): items fetched from the DB.
        """
        chunk = self._get_next_chunk(item_type, offset, limit, **kwargs)
        if not chunk:
            return []
        real_commit_count = self._query_commit_count()
        is_db_dirty = self._get_commit_count() != real_commit_count
        if is_db_dirty:
            # We need to fetch the most recent references because their ids might have changed in the DB
            for ref_type in self.item_factory(item_type).ref_types():
                if ref_type != item_type:
                    self.do_fetch_all(ref_type, commit_count=real_commit_count)
        mapped_table = self.mapped_table(item_type)
        items = []
        new_items = []
        # Add items first
        for x in chunk:
            item, new = mapped_table.add_item_from_db(x, not is_db_dirty)
            if new:
                new_items.append(item)
            else:
                item.handle_refetch()
            items.append(item)
        # Once all items are added, add the unique key values
        # Otherwise items that refer to other items that come later in the query will be seen as corrupted
        for item in new_items:
            mapped_table.add_unique(item)
        return items

    def _get_commit_count(self):
        """Returns current commit count.

        Returns:
            int
        """
        if self._commit_count is None:
            self._commit_count = self._query_commit_count()
        return self._commit_count

    def do_fetch_all(self, item_type, commit_count=None):
        """Fetches all items of given type, but only once for each commit_count.
        In other words, the second time this method is called with the same commit_count, it does nothing.
        If not specified, commit_count defaults to the result of self._get_commit_count().

        Args:
            item_type (str)
            commit_count (int,optional)
        """
        if commit_count is None:
            commit_count = self._get_commit_count()
        with self._locks.setdefault(item_type, RLock()):
            if self._fetched.get(item_type, -1) < commit_count:
                self._fetched[item_type] = commit_count
                self.do_fetch_more(item_type, offset=0, limit=None)


class _MappedTable(dict):
    def __init__(self, db_map, item_type, *args, **kwargs):
        """
        Args:
            db_map (DatabaseMappingBase): the DB mapping where this mapped table belongs.
            item_type (str): the item type, equal to a table name
        """
        super().__init__(*args, **kwargs)
        self._db_map = db_map
        self._item_type = item_type
        self._ids_by_unique_key_value = {}
        self._temp_id_lookup = {}
        self.wildcard_item = MappedItemBase(self._db_map, self._item_type, id=Asterisk)

    @property
    def purged(self):
        return self.wildcard_item.status == Status.to_remove

    @purged.setter
    def purged(self, purged):
        self.wildcard_item.status = Status.to_remove if purged else Status.committed

    def get(self, id_, default=None):
        id_ = self._temp_id_lookup.get(id_, id_)
        return super().get(id_, default)

    def _new_id(self):
        return TempId.new_unique(self._item_type, self._temp_id_lookup)

    def _unique_key_value_to_id(self, key, value, fetch=True):
        """Returns the id that has the given value for the given unique key, or None.

        Args:
            key (tuple)
            value (tuple)
            fetch (bool): whether to fetch the DB until found.

        Returns:
            int or None
        """
        value = tuple(tuple(x) if isinstance(x, list) else x for x in value)
        ids = self._ids_by_unique_key_value.get(key, {}).get(value, [])
        if not ids and fetch:
            self._db_map.do_fetch_all(self._item_type)
            ids = self._ids_by_unique_key_value.get(key, {}).get(value, [])
        return None if not ids else ids[-1]

    def _unique_key_value_to_item(self, key, value, fetch=True, valid_only=True):
        id_ = self._unique_key_value_to_id(key, value, fetch=fetch)
        mapped_item = self.get(id_)
        if mapped_item is None:
            return None
        if valid_only and not mapped_item.is_valid():
            return None
        return mapped_item

    def valid_values(self):
        return (x for x in self.values() if x.is_valid())

    def _make_item(self, item):
        """Returns a mapped item.

        Args:
            item (dict): the 'db item' to use as base

        Returns:
            MappedItem
        """
        return self._db_map.make_item(self._item_type, **item)

    def find_item(self, item, skip_keys=(), fetch=True):
        """Returns a MappedItemBase that matches the given dictionary-item.

        Args:
            item (dict)

        Returns:
            MappedItemBase or None
        """
        id_ = item.get("id")
        if id_ is not None:
            return self.find_item_by_id(id_, fetch=fetch)
        return self._find_item_by_unique_key(item, skip_keys=skip_keys, fetch=fetch)

    def find_item_by_id(self, id_, fetch=True):
        current_item = self.get(id_, {})
        if not current_item and fetch:
            self._db_map.do_fetch_all(self._item_type)
            current_item = self.get(id_, {})
        return current_item

    def _find_item_by_unique_key(self, item, skip_keys=(), fetch=True, valid_only=True):
        for key, value in self._db_map.item_factory(self._item_type).unique_values_for_item(item, skip_keys=skip_keys):
            current_item = self._unique_key_value_to_item(key, value, fetch=fetch, valid_only=valid_only)
            if current_item:
                return current_item
        # Maybe item is missing some key stuff, so try with a resolved and polished MappedItem too...
        mapped_item = self._make_item(item)
        error = mapped_item.resolve_internal_fields(skip_keys=item.keys())
        if error:
            return {}
        error = mapped_item.polish()
        if error:
            return {}
        for key, value in mapped_item.unique_key_values(skip_keys=skip_keys):
            current_item = self._unique_key_value_to_item(key, value, fetch=fetch, valid_only=valid_only)
            if current_item:
                return current_item
        return {}

    def checked_item_and_error(self, item, for_update=False):
        if for_update:
            current_item = self.find_item(item)
            if not current_item:
                return None, f"no {self._item_type} matching {item} to update"
            full_item, merge_error = current_item.merge(item)
            if full_item is None:
                return None, merge_error
        else:
            current_item = None
            full_item, merge_error = item, None
        candidate_item = self._make_item(full_item)
        error = self._prepare_item(candidate_item, current_item, item)
        if error:
            return None, error
        valid_types = (type(None),) if for_update else ()
        self.check_fields(candidate_item._asdict(), valid_types=valid_types)
        return candidate_item, merge_error

    def _prepare_item(self, candidate_item, current_item, original_item):
        """Prepares item for insertion or update, returns any errors.

        Args:
            candidate_item (MappedItem)
            current_item (MappedItem)
            original_item (dict)

        Returns:
            str or None: errors if any.
        """
        error = candidate_item.resolve_internal_fields(skip_keys=original_item.keys())
        if error:
            return error
        error = candidate_item.check_mutability()
        if error:
            return error
        error = candidate_item.polish()
        if error:
            return error
        first_invalid_key = candidate_item.first_invalid_key()
        if first_invalid_key:
            return f"invalid {first_invalid_key} for {self._item_type}"
        try:
            for key, value in candidate_item.unique_key_values():
                empty = {k for k, v in zip(key, value) if v == ""}
                if empty:
                    return f"invalid empty keys {empty} for {self._item_type}"
                unique_item = self._unique_key_value_to_item(key, value)
                if unique_item not in (None, current_item) and unique_item.is_valid():
                    return f"there's already a {self._item_type} with {dict(zip(key, value))}"
        except KeyError as e:
            return f"missing {e} for {self._item_type}"

    def item_to_remove_and_error(self, id_):
        if id_ is Asterisk:
            return self.wildcard_item, None
        current_item = self.find_item({"id": id_})
        if not current_item:
            return None, None
        return current_item, current_item.check_mutability()

    def add_unique(self, item):
        id_ = item["id"]
        for key, value in item.unique_key_values():
            self._ids_by_unique_key_value.setdefault(key, {}).setdefault(value, []).append(id_)

    def remove_unique(self, item):
        id_ = item["id"]
        for key, value in item.unique_key_values():
            ids = self._ids_by_unique_key_value.get(key, {}).get(value, [])
            if id_ in ids:
                ids.remove(id_)

    def _make_and_add_item(self, item):
        if not isinstance(item, MappedItemBase):
            item = self._make_item(item)
            item.polish()
        db_id = item.pop("id", None) if item.has_valid_id else None
        item["id"] = new_id = self._new_id()
        if db_id is not None:
            new_id.resolve(db_id)
        self[new_id] = item
        return item

    def add_item_from_db(self, item, is_db_clean):
        """Adds an item fetched from the DB.

        Args:
            item (dict): item from the DB.
            is_db_clean (Bool)

        Returns:
            tuple(MappedItem,bool): A mapped item and whether it needs to be added to the unique key values dict.
        """
        mapped_item = self._find_item_by_unique_key(item, fetch=False, valid_only=False)
        if mapped_item and (is_db_clean or self._same_item(mapped_item, item)):
            mapped_item.force_id(item["id"])
            return mapped_item, False
        mapped_item = self.get(item["id"])
        if mapped_item and (is_db_clean or self._same_item(mapped_item.db_equivalent(), item)):
            return mapped_item, False
        conflicting_item = self.get(item["id"])
        if conflicting_item is not None:
            conflicting_item.handle_id_steal()
        mapped_item = self._make_and_add_item(item)
        if self.purged:
            # Lazy purge: instead of fetching all at purge time, we purge stuff as it comes.
            mapped_item.cascade_remove()
        return mapped_item, True

    def _same_item(self, mapped_item, db_item):
        """Whether the two given items have the same unique keys.

        Args:
            mapped_item (MappedItemBase): an item in the in-memory mapping
            db_item (dict): an item just fetched from the DB
        """
        db_item = self._db_map.make_item(self._item_type, **db_item)
        db_item.polish()
        return dict(mapped_item.unique_key_values()) == dict(db_item.unique_key_values())

    def check_fields(self, item, valid_types=()):
        factory = self._db_map.item_factory(self._item_type)

        def _error(key, value, valid_types):
            if key in set(factory._internal_fields) | set(factory._external_fields) | factory._private_fields | {
                "id",
                "commit_id",
            }:
                # The user seems to know what they're doing
                return
            f_dict = factory.fields.get(key)
            if f_dict is None:
                valid_args = ", ".join(factory.fields)
                return f"invalid keyword argument '{key}' for '{self._item_type}' - valid arguments are {valid_args}."
            valid_types = valid_types + (f_dict["type"],)
            if f_dict.get("optional", False):
                valid_types = valid_types + (type(None),)
            if not isinstance(value, valid_types):
                return (
                    f"invalid type for '{key}' of '{self._item_type}' - "
                    f"got {type(value).__name__}, expected {f_dict['type'].__name__}."
                )

        errors = list(filter(lambda x: x is not None, (_error(key, value, valid_types) for key, value in item.items())))
        if errors:
            raise SpineDBAPIError("\n".join(errors))

    def add_item(self, item):
        item = self._make_and_add_item(item)
        self.add_unique(item)
        item.status = Status.to_add
        return item

    def update_item(self, item):
        current_item = self.find_item(item)
        current_item.cascade_remove_unique()
        current_item.update(item)
        current_item.cascade_add_unique()
        current_item.cascade_update()
        return current_item

    def remove_item(self, item):
        if not item:
            return None
        if item is self.wildcard_item:
            self.purged = True
            for current_item in self.valid_values():
                current_item.cascade_remove()
            return self.wildcard_item
        item.cascade_remove()
        return item

    def restore_item(self, id_):
        if id_ is Asterisk:
            self.purged = False
            for current_item in self.values():
                current_item.cascade_restore()
            return self.wildcard_item
        current_item = self.find_item({"id": id_})
        if current_item:
            current_item.cascade_restore()
        return current_item


class MappedItemBase(dict):
    """A dictionary that represents a db item."""

    fields = {}
    """A dictionary mapping fields to a another dict mapping "type" to a Python type,
    "value" to a description of the value for the key, and "optional" to a bool."""
    _defaults = {}
    """A dictionary mapping fields to their default values"""
    _unique_keys = ()
    """A tuple where each element is itself a tuple of fields corresponding to a unique key"""
    _references = {}
    """A dictionary mapping source fields, to a tuple of reference item type and reference field.
    Used to access external fields.
    """
    _external_fields = {}
    """A dictionary mapping fields that are not in the original dictionary, to a tuple of source field
    and target field.
    When accessing fields in _external_fields, we first find the reference pointed at by the source field,
    and then return the target field of that reference.
    """
    _alt_references = {}
    """A dictionary mapping source fields, to a tuple of reference item type and reference fields.
    Used only to resolve internal fields at item creation.
    """
    _internal_fields = {}
    """A dictionary mapping fields that are not in the original dictionary, to a tuple of source field
    and target field.
    When resolving fields in _internal_fields, we first find the alt_reference pointed at by the source field,
    and then use the target field of that reference.
    """
    _private_fields = set()
    """A set with fields that should be ignored in validations."""
    is_protected = False

    def __init__(self, db_map, item_type, **kwargs):
        """
        Args:
            db_map (DatabaseMappingBase): the DB where this item belongs.
        """
        super().__init__(**kwargs)
        self._db_map = db_map
        self._item_type = item_type
        self._referrers = {}
        self._weak_referrers = {}
        self.restore_callbacks = set()
        self.update_callbacks = set()
        self.remove_callbacks = set()
        self._has_valid_id = True
        self._removed = False
        self._valid = None
        self._status = Status.committed
        self._removal_source = None
        self._status_when_removed = None
        self._status_when_committed = None
        self._backup = None
        self.public_item = PublicItem(self._db_map, self)

    def handle_refetch(self):
        """Called when an equivalent item is fetched from the DB.

        1. If this item is compromised, then mark it as committed.
        2. If this item is committed, then assume the one from the DB is newer and reset the state.
           Otherwise assume *this* is newer and do nothing.
        """
        if self.status == Status.compromised:
            self.status = Status.committed
        if self.is_committed():
            self._removed = False
            self._valid = None

    def handle_refresh(self):
        """Called when the mapping is refreshed.

        If this item is committed, then set it as compromised.
        """
        if self.status == Status.committed:
            self.status = Status.compromised

    @classmethod
    def ref_types(cls):
        """Returns a set of item types that this class refers.

        Returns:
            set(str)
        """
        return set(ref_type for ref_type, _ref_key in cls._references.values())

    @property
    def status(self):
        """Returns the status of this item.

        Returns:
            Status
        """
        return self._status

    @status.setter
    def status(self, status):
        """Sets the status of this item.

        Args:
            status (Status)
        """
        self._status = status

    @property
    def backup(self):
        """Returns the committed version of this item.

        Returns:
            dict or None
        """
        return self._backup

    @property
    def removed(self):
        """Returns whether or not this item has been removed.

        Returns:
            bool
        """
        return self._removed

    @property
    def item_type(self):
        """Returns this item's type

        Returns:
            str
        """
        return self._item_type

    @property
    def key(self):
        """Returns a tuple (item_type, id) for convenience, or None if this item doesn't yet have an id.
        TODO: When does the latter happen?

        Returns:
            tuple(str,int) or None
        """
        id_ = dict.get(self, "id")
        if id_ is None:
            return None
        return (self._item_type, id_)

    @property
    def has_valid_id(self):
        return self._has_valid_id

    def invalidate_id(self):
        """Sets id as invalid."""
        self._has_valid_id = False

    def _extended(self):
        """Returns a dict from this item's original fields plus all the references resolved statically.

        Returns:
            dict
        """
        d = self._asdict()
        d.update({key: self[key] for key in self._external_fields})
        return d

    def _asdict(self):
        """Returns a dict from this item's original fields.

        Returns:
            dict
        """
        return dict(self)

    def resolve(self):
        return {k: resolve(v) for k, v in self._asdict().items()}

    def merge(self, other):
        """Merges this item with another and returns the merged item together with any errors.
        Used for updating items.

        Args:
            other (dict): the item to merge into this.

        Returns:
            dict: merged item.
            str: error description if any.
        """
        if not self._something_to_update(other):
            # Nothing to update, that's fine
            return None, ""
        merged = {**self._extended(), **other}
        if not isinstance(merged["id"], int):
            merged["id"] = self["id"]
        return merged, ""

    def _something_to_update(self, other):
        def _convert(x):
            if isinstance(x, list):
                x = tuple(x)
            return resolve(x)

        return not all(
            _convert(self.get(key)) == _convert(value)
            for key, value in other.items()
            if value is not None
            or self.fields.get(key, {}).get("optional", False)  # Ignore mandatory fields that are None
        )

    def db_equivalent(self):
        """The equivalent of this item in the DB.

        Returns:
            MappedItemBase
        """
        if self.status == Status.to_update:
            db_item = self._db_map.make_item(self._item_type, **self.backup)
            db_item.polish()
            return db_item
        return self

    def first_invalid_key(self):
        """Goes through the ``_references`` class attribute and returns the key of the first reference
        that cannot be resolved.

        Returns:
            str or None: unresolved reference's key if any.
        """
        return next((src_key for src_key, ref in self._resolve_refs() if not ref), None)

    def _resolve_refs(self):
        """Goes through the ``_references`` class attribute and tries to resolve them.
        If successful, replace source fields referring to db-ids with the reference's TempId.

        Yields:
            tuple(str,MappedItem or None): the source field and resolved ref.
        """
        for src_key, (ref_type, ref_key) in self._references.items():
            ref = self._get_full_ref(src_key, ref_type, ref_key)
            if isinstance(ref, tuple):
                for r in ref:
                    yield src_key, r
            else:
                yield src_key, ref

    def _get_full_ref(self, src_key, ref_type, ref_key, strong=True):
        try:
            src_val = self[src_key]
        except KeyError:
            return {}
        if isinstance(src_val, tuple):
            ref = tuple(self._get_ref(ref_type, {ref_key: x}, strong=strong) for x in src_val)
            if all(ref) and ref_key == "id":
                self[src_key] = tuple(r["id"] for r in ref)
            return ref
        ref = self._get_ref(ref_type, {ref_key: src_val}, strong=strong)
        if ref and ref_key == "id":
            self[src_key] = ref["id"]
        return ref

    @classmethod
    def unique_values_for_item(cls, item, skip_keys=()):
        for key in cls._unique_keys:
            if key not in skip_keys:
                value = tuple(item.get(k) for k in key)
                if None not in value:
                    yield key, value

    def unique_key_values(self, skip_keys=()):
        """Yields tuples of unique keys and their values.

        Args:
            skip_keys: Don't yield these keys

        Yields:
            tuple(tuple,tuple): the first element is the unique key, the second is the values.
        """
        yield from self.unique_values_for_item(self, skip_keys=skip_keys)

    def resolve_internal_fields(self, skip_keys=()):
        """Goes through the ``_internal_fields`` class attribute and updates this item
        by resolving those references.
        Returns any error.

        Args:
            skip_keys (tuple): don't resolve references for these keys.

        Returns:
            str or None: error description if any.
        """
        for key in self._internal_fields:
            if key in skip_keys:
                continue
            error = self._do_resolve_internal_field(key)
            if error:
                return error

    def _do_resolve_internal_field(self, key):
        src_key, target_key = self._internal_fields[key]
        src_val = tuple(dict.pop(self, k, None) or self.get(k) for k in src_key)
        if None in src_val:
            return
        ref_type, ref_key = self._alt_references[src_key]
        mapped_table = self._db_map.mapped_table(ref_type)
        if all(isinstance(v, (tuple, list)) for v in src_val):
            refs = []
            for v in zip(*src_val):
                ref = mapped_table.find_item(dict(zip(ref_key, v)))
                if not ref:
                    return f"can't find {ref_type} with {dict(zip(ref_key, v))}"
                refs.append(ref)
            self[key] = tuple(ref[target_key] for ref in refs)
        else:
            ref = mapped_table.find_item(dict(zip(ref_key, src_val)))
            if not ref:
                return f"can't find {ref_type} with {dict(zip(ref_key, src_val))}"
            self[key] = ref[target_key]

    def polish(self):
        """Polishes this item once all it's references have been resolved. Returns any error.

        The base implementation sets defaults but subclasses can do more work if needed.

        Returns:
            str or None: error description if any.
        """
        for key, default_value in self._defaults.items():
            self.setdefault(key, default_value)
        return ""

    def check_mutability(self):
        """Called before adding, updating, or removing this item. Returns any errors that prevent that.

        Returns:
            str or None: error description if any.
        """
        return ""

    def _get_ref(self, ref_type, key_val, strong=True):
        """Collects a reference from the in-memory mapping.
        Adds this item to the reference's list of referrers if strong is True;
        or weak referrers if strong is False.

        Args:
            ref_type (str): The reference's type
            key_val (dict): The reference's key and value to match
            strong (bool): True if the reference corresponds to a foreign key, False otherwise

        Returns:
            MappedItemBase or dict
        """
        mapped_table = self._db_map.mapped_table(ref_type)
        ref = mapped_table.find_item(key_val, fetch=True)
        if not ref:
            return {}
        if strong:
            ref.add_referrer(self)
        else:
            ref.add_weak_referrer(self)
            if ref.removed:
                return {}
        return ref

    def _invalidate_ref(self, ref_type, key_val):
        """Invalidates a reference previously collected from the in-memory mapping.

        Args:
            ref_type (str): The reference's type
            key_val (dict): The reference's key and value to match
        """
        mapped_table = self._db_map.mapped_table(ref_type)
        ref = mapped_table.find_item(key_val)
        ref.remove_referrer(self)

    def is_valid(self):
        """Checks if this item has all its references.
        Removes the item from the in-memory mapping if not valid by calling ``cascade_remove``.

        Returns:
            bool
        """
        if self.status == Status.compromised:
            return False
        self.validate()
        return self._valid

    def validate(self):
        """Resolves all references and checks if the item is valid.
        The item is valid if it's not removed, has all of its references, and none of them is removed."""
        if self._valid is not None:
            return
        refs = [ref for _, ref in self._resolve_refs()]
        self._valid = not self._removed and all(ref and not ref.removed for ref in refs)
        if not self._valid:
            self.cascade_remove()

    def add_referrer(self, referrer):
        """Adds a strong referrer to this item. Strong referrers are removed, updated and restored
        in cascade with this item.

        Args:
            referrer (MappedItemBase)
        """
        key = referrer.key
        if key is None:
            return
        self._referrers[key] = self._weak_referrers.pop(key, referrer)

    def remove_referrer(self, referrer):
        """Removes a strong referrer.

        Args:
            referrer (MappedItemBase)
        """
        key = referrer.key
        if key is not None:
            self._referrers.pop(key, None)

    def add_weak_referrer(self, referrer):
        """Adds a weak referrer to this item.
        Weak referrers' update callbacks are called whenever this item changes.

        Args:
            referrer (MappedItemBase)
        """
        key = referrer.key
        if key is None:
            return
        if key not in self._referrers:
            self._weak_referrers[key] = referrer

    def _update_weak_referrers(self):
        for weak_referrer in self._weak_referrers.values():
            weak_referrer.call_update_callbacks()

    def cascade_restore(self, source=None):
        """Restores this item (if removed) and all its referrers in cascade.
        Also, updates items' status and calls their restore callbacks.
        """
        if not self._removed:
            return
        if source is not self._removal_source:
            return
        if self.status in (Status.added_and_removed, Status.to_remove):
            self._status = self._status_when_removed
        elif self.status == Status.committed:
            self._status = Status.to_add
        else:
            raise RuntimeError("invalid status for item being restored")
        self._removed = False
        self._valid = None
        # First restore this, then referrers
        obsolete = set()
        for callback in list(self.restore_callbacks):
            if not callback(self):
                obsolete.add(callback)
        self.restore_callbacks -= obsolete
        for referrer in self._referrers.values():
            referrer.cascade_restore(source=self)
        self._update_weak_referrers()

    def cascade_remove(self, source=None):
        """Removes this item and all its referrers in cascade.
        Also, updates items' status and calls their remove callbacks.
        """
        if self._removed:
            return
        self._status_when_removed = self._status
        if self._status == Status.to_add:
            self._status = Status.added_and_removed
        elif self._status in (Status.committed, Status.to_update):
            self._status = Status.to_remove
        else:
            raise RuntimeError("invalid status for item being removed")
        self._removal_source = source
        self._removed = True
        self._valid = None
        # First remove referrers, then this
        for referrer in self._referrers.values():
            referrer.cascade_remove(source=self)
        self._update_weak_referrers()
        obsolete = set()
        for callback in list(self.remove_callbacks):
            if not callback(self):
                obsolete.add(callback)
        self.remove_callbacks -= obsolete

    def cascade_update(self):
        """Updates this item and all its referrers in cascade.
        Also, calls items' update callbacks.
        """
        if self._removed:
            return
        self.call_update_callbacks()
        for referrer in self._referrers.values():
            referrer.cascade_update()
        self._update_weak_referrers()

    def call_update_callbacks(self):
        obsolete = set()
        for callback in list(self.update_callbacks):
            if not callback(self):
                obsolete.add(callback)
        self.update_callbacks -= obsolete

    def cascade_add_unique(self):
        """Adds item and all its referrers unique keys and ids in cascade."""
        mapped_table = self._db_map.mapped_table(self._item_type)
        mapped_table.add_unique(self)
        for referrer in self._referrers.values():
            referrer.cascade_add_unique()

    def cascade_remove_unique(self):
        """Removes item and all its referrers unique keys and ids in cascade."""
        mapped_table = self._db_map.mapped_table(self._item_type)
        mapped_table.remove_unique(self)
        for referrer in self._referrers.values():
            referrer.cascade_remove_unique()

    def is_committed(self):
        """Returns whether or not this item is committed to the DB.

        Returns:
            bool
        """
        return self._status == Status.committed

    def commit(self, commit_id):
        """Sets this item as committed with the given commit id."""
        self._status_when_committed = self._status
        self._status = Status.committed
        if commit_id:
            self["commit_id"] = commit_id

    def __repr__(self):
        """Overridden to return a more verbose representation."""
        return f"{self._item_type}{self._extended()}"

    def __getattr__(self, name):
        """Overridden to return the dictionary key named after the attribute, or None if it doesn't exist."""
        # FIXME: We should try and get rid of this one
        return self.get(name)

    def __getitem__(self, key):
        """Overridden to return references."""
        source_and_target_key = self._external_fields.get(key)
        if source_and_target_key:
            source_key, target_key = source_and_target_key
            ref_type, ref_key = self._references[source_key]
            ref = self._get_full_ref(source_key, ref_type, ref_key)
            if isinstance(ref, tuple):
                return tuple(r.get(target_key) for r in ref)
            return ref.get(target_key)
        return super().__getitem__(key)

    def __setitem__(self, key, value):
        """Sets id valid if key is 'id'."""
        if key == "id":
            self._has_valid_id = True
        super().__setitem__(key, value)

    def get(self, key, default=None):
        """Overridden to return references."""
        try:
            return self[key]
        except KeyError:
            return default

    def update(self, other):
        """Overridden to update the item status and also to invalidate references that become obsolete."""
        if self._status == Status.committed:
            self._status = Status.to_update
            self._backup = self._asdict()
        elif self._status in (Status.to_remove, Status.added_and_removed):
            raise RuntimeError("invalid status of item being updated")
        for src_key, (ref_type, ref_key) in self._references.items():
            src_val = self[src_key]
            if src_key in other and other[src_key] != src_val:
                # Invalidate references
                if isinstance(src_val, tuple):
                    for x in src_val:
                        self._invalidate_ref(ref_type, {ref_key: x})
                else:
                    self._invalidate_ref(ref_type, {ref_key: src_val})
        id_ = self["id"]
        super().update(other)
        self["id"] = id_
        if self._asdict() == self._backup:
            self._status = Status.committed

    def force_id(self, id_):
        """Makes sure this item's has the given id_, corresponding to the new id of the item
        in the DB after some external changes.

        Args:
            id_ (int): The most recent id_ of the item as fetched from the DB.
        """
        mapped_id = self["id"]
        if mapped_id == id_:
            return
        # Resolve the TempId to the new db id (and commit the item if pending)
        mapped_id.resolve(id_)
        if self.status == Status.to_add:
            self.status = Status.committed

    def handle_id_steal(self):
        """Called when a new item is fetched from the DB with this item's id."""
        self["id"].unresolve()
        # TODO: Test if the below works...
        if self.is_committed():
            self._status = self._status_when_committed
        if self._status == Status.to_update:
            self._status = Status.to_add
        elif self._status == Status.to_remove:
            self._status = Status.committed
            self._status_when_removed = Status.to_add


class PublicItem:
    def __init__(self, db_map, mapped_item):
        self._db_map = db_map
        self._mapped_item = mapped_item

    @property
    def item_type(self):
        return self._mapped_item.item_type

    def __getitem__(self, key):
        return self._mapped_item[key]

    def __eq__(self, other):
        if isinstance(other, dict):
            return self._mapped_item == other
        return super().__eq__(other)

    def __repr__(self):
        return repr(self._mapped_item)

    def __str__(self):
        return str(self._mapped_item)

    def get(self, key, default=None):
        return self._mapped_item.get(key, default)

    def validate(self):
        self._mapped_item.validate()

    def is_valid(self):
        return self._mapped_item.is_valid()

    def is_committed(self):
        return self._mapped_item.is_committed()

    def _asdict(self):
        return self._mapped_item._asdict()

    def _extended(self):
        return self._mapped_item._extended()

    def update(self, **kwargs):
        self._db_map.update_item(self.item_type, id=self["id"], **kwargs)

    def remove(self):
        return self._db_map.remove_item(self.item_type, self["id"])

    def restore(self):
        return self._db_map.restore_item(self.item_type, self["id"])

    def add_update_callback(self, callback):
        self._mapped_item.update_callbacks.add(callback)

    def add_remove_callback(self, callback):
        self._mapped_item.remove_callbacks.add(callback)

    def add_restore_callback(self, callback):
        self._mapped_item.restore_callbacks.add(callback)

    def resolve(self):
        return self._mapped_item.resolve()<|MERGE_RESOLUTION|>--- conflicted
+++ resolved
@@ -73,46 +73,8 @@
 
         :meta private:
 
-<<<<<<< HEAD
-    def _clear_subqueries(self, *tablenames):
-        """Set to `None` subquery attributes involving the affected tables.
-        This forces the subqueries to be refreshed when the corresponding property is accessed.
-        """
-        attr_names = set(attr for tablename in tablenames for attr in self._get_table_to_sq_attr().get(tablename, []))
-        for attr_name in attr_names:
-            setattr(self, attr_name, None)
-        for tablename in list(self.cache):
-            if self.cache.pop(tablename, None):
-                self._do_advance_cache_query(tablename)
-
-    def query(self, *args, **kwargs):
-        """Return a sqlalchemy :class:`~sqlalchemy.orm.query.Query` object applied
-        to this :class:`.DatabaseMappingBase`.
-
-        To perform custom ``SELECT`` statements, call this method with one or more of the class documented
-        :class:`~sqlalchemy.sql.expression.Alias` properties. For example, to select the object class with
-        ``id`` equal to 1::
-
-            from spinedb_api import DatabaseMapping
-            url = 'sqlite:///spine.db'
-            ...
-            db_map = DatabaseMapping(url)
-            db_map.query(db_map.object_class_sq).filter_by(id=1).one_or_none()
-
-        To perform more complex queries, just use this method in combination with the SQLAlchemy API.
-        For example, to select all object class names and the names of their objects concatenated in a string::
-
-            from sqlalchemy import func
-
-            db_map.query(
-                db_map.object_class_sq.c.name, func.group_concat(db_map.object_sq.c.name)
-            ).filter(
-                db_map.object_sq.c.class_id == db_map.object_class_sq.c.id
-            ).group_by(db_map.object_class_sq.c.name).all()
-=======
         Returns:
             list(str)
->>>>>>> ade116a3
         """
         raise NotImplementedError()
 
