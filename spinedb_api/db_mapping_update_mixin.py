--- conflicted
+++ resolved
@@ -20,26 +20,6 @@
 class DatabaseMappingUpdateMixin:
     """Provides methods to perform ``UPDATE`` operations over a Spine db."""
 
-<<<<<<< HEAD
-    def _do_update_items(self, tablename, *items_to_update):
-        """Update items in DB without checking integrity."""
-        try:
-            for tablename_, items_to_update_ in self._items_to_update_per_table(tablename, items_to_update):
-                if not items_to_update_:
-                    continue
-                table = self._metadata.tables[self._real_tablename(tablename_)]
-                upd = table.update()
-                for k in self._get_primary_key(tablename_):
-                    upd = upd.where(getattr(table.c, k) == bindparam(k))
-                upd = upd.values({key: bindparam(key) for key in table.columns.keys() & items_to_update_[0].keys()})
-                self.safe_execute(upd, [{**item} for item in items_to_update_])
-        except DBAPIError as e:
-            msg = f"DBAPIError while updating '{tablename}' items: {e.orig.args}"
-            raise SpineDBAPIError(msg) from e
-
-    @staticmethod
-    def _items_to_update_per_table(tablename, items_to_update):
-=======
     def _make_update_stmt(self, tablename, keys):
         table = self._metadata.tables[self._real_tablename(tablename)]
         upd = table.update()
@@ -65,7 +45,6 @@
 
     @staticmethod
     def _extra_items_to_update_per_table(tablename, items_to_update):
->>>>>>> 7525f0a0
         """
         Yields tuples of string tablename, list of items to update. Needed because some update queries
         actually need to update records in more than one table.
@@ -78,69 +57,6 @@
             tuple: database table name, items to update
         """
         if tablename == "entity":
-<<<<<<< HEAD
-            entity_items = []
-            entity_element_items = []
-            for item in items_to_update:
-                entity_id = item["id"]
-                class_id = item["class_id"]
-                dimension_id_list = item["dimension_id_list"]
-                element_id_list = item["element_id_list"]
-                entity_items.append(
-                    {
-                        "id": entity_id,
-                        "class_id": class_id,
-                        "name": item["name"],
-                        "description": item.get("description"),
-                    }
-                )
-                entity_element_items.extend(
-                    [
-                        {
-                            "entity_class_id": class_id,
-                            "entity_id": entity_id,
-                            "position": position,
-                            "dimension_id": dimension_id,
-                            "element_id": element_id,
-                        }
-                        for position, (dimension_id, element_id) in enumerate(zip(dimension_id_list, element_id_list))
-                    ]
-                )
-            yield ("entity", entity_items)
-            yield ("entity_element", entity_element_items)
-        elif tablename == "relationship":
-            entity_items = []
-            entity_element_items = []
-            for item in items_to_update:
-                entity_id = item["id"]
-                class_id = item["class_id"]
-                object_class_id_list = item["object_class_id_list"]
-                object_id_list = item["object_id_list"]
-                entity_items.append(
-                    {
-                        "id": entity_id,
-                        "class_id": class_id,
-                        "name": item["name"],
-                        "description": item.get("description"),
-                    }
-                )
-                entity_element_items.extend(
-                    [
-                        {
-                            "entity_class_id": class_id,
-                            "entity_id": entity_id,
-                            "position": position,
-                            "dimension_id": dimension_id,
-                            "element_id": element_id,
-                        }
-                        for position, (dimension_id, element_id) in enumerate(zip(object_class_id_list, object_id_list))
-                    ]
-                )
-            yield ("entity", entity_items)
-            yield ("entity_element", entity_element_items)
-        else:
-            yield (tablename, items_to_update)
-=======
             ee_items_to_update = [
                 {
                     "entity_id": item["id"],
@@ -155,7 +71,6 @@
                 )
             ]
             yield ("entity_element", ee_items_to_update)
->>>>>>> 7525f0a0
 
     def update_items(self, tablename, *items, check=True, strict=False):
         """Updates items in cache.
@@ -171,29 +86,6 @@
             set: ids or items successfully updated
             list(SpineIntegrityError): found violations
         """
-<<<<<<< HEAD
-        if check:
-            checked_items, errors = self.check_items(tablename, *items, for_update=True)
-        else:
-            checked_items, errors = list(items), []
-        if errors and strict:
-            raise SpineDBAPIError(", ".join(errors))
-        _ = self._update_items(tablename, *checked_items)
-        return checked_items, errors
-
-    def _update_items(self, tablename, *items):
-        """Updates items in cache without checking integrity."""
-        if not items:
-            return set()
-        tablename = self._real_tablename(tablename)
-        table_cache = self.cache.get(tablename)
-        if table_cache is not None:
-            commit_id = self._make_commit_id()
-            for item in items:
-                item["commit_id"] = commit_id
-                table_cache.update_item(item)
-        return {x["id"] for x in items}
-=======
         updated, errors = [], []
         tablename = self._real_tablename(tablename)
         table_cache = self.cache.table_cache(tablename)
@@ -213,7 +105,6 @@
                     item = checked_item._asdict()
                     updated.append(table_cache.update_item(item)._asdict())
         return updated, errors
->>>>>>> 7525f0a0
 
     def update_alternatives(self, *items, **kwargs):
         return self.update_items("alternative", *items, **kwargs)
@@ -257,108 +148,6 @@
     def update_metadata(self, *items, **kwargs):
         return self.update_items("metadata", *items, **kwargs)
 
-<<<<<<< HEAD
-    def update_ext_entity_metadata(self, *items, check=True, strict=False):
-        updated_items, errors = self._update_ext_item_metadata("entity_metadata", *items, check=check, strict=strict)
-        return updated_items, errors
-
-    def update_ext_parameter_value_metadata(self, *items, check=True, strict=False):
-        updated_items, errors = self._update_ext_item_metadata(
-            "parameter_value_metadata", *items, check=check, strict=strict
-        )
-        return updated_items, errors
-
-    def _update_ext_item_metadata(self, metadata_table, *items, check=True, strict=False):
-        self.fetch_all({"entity_metadata", "parameter_value_metadata", "metadata"})
-        cache = self.cache
-        metadata_ids = {}
-        for entry in cache.get("metadata", {}).values():
-            metadata_ids.setdefault(entry.name, {})[entry.value] = entry.id
-        item_metadata_cache = cache[metadata_table]
-        metadata_usage_counts = self._metadata_usage_counts()
-        updatable_items = []
-        homeless_items = []
-        for item in items:
-            metadata_name = item["metadata_name"]
-            metadata_value = item["metadata_value"]
-            metadata_id = metadata_ids.get(metadata_name, {}).get(metadata_value)
-            if metadata_id is None:
-                homeless_items.append(item)
-                continue
-            item["metadata_id"] = metadata_id
-            previous_metadata_id = item_metadata_cache[item["id"]]["metadata_id"]
-            metadata_usage_counts[previous_metadata_id] -= 1
-            metadata_usage_counts[metadata_id] += 1
-            updatable_items.append(item)
-        homeless_item_metadata_usage_counts = Counter()
-        for item in homeless_items:
-            homeless_item_metadata_usage_counts[item_metadata_cache[item["id"]].metadata_id] += 1
-        updatable_metadata_items = []
-        future_metadata_ids = {}
-        for metadata_id, count in homeless_item_metadata_usage_counts.items():
-            if count == metadata_usage_counts[metadata_id]:
-                for cached_item in item_metadata_cache.values():
-                    if cached_item["metadata_id"] == metadata_id:
-                        found = False
-                        for item in homeless_items:
-                            if item["id"] == cached_item["id"]:
-                                metadata_name = item["metadata_name"]
-                                metadata_value = item["metadata_value"]
-                                updatable_metadata_items.append(
-                                    {"id": metadata_id, "name": metadata_name, "value": metadata_value}
-                                )
-                                future_metadata_ids.setdefault(metadata_name, {})[metadata_value] = metadata_id
-                                metadata_usage_counts[metadata_id] = 0
-                                found = True
-                                break
-                        if found:
-                            break
-        items_needing_new_metadata = []
-        for item in homeless_items:
-            metadata_name = item["metadata_name"]
-            metadata_value = item["metadata_value"]
-            metadata_id = future_metadata_ids.get(metadata_name, {}).get(metadata_value)
-            if metadata_id is None:
-                items_needing_new_metadata.append(item)
-                continue
-            if item_metadata_cache[item["id"]]["metadata_id"] == metadata_id:
-                continue
-            item["metadata_id"] = metadata_id
-            updatable_items.append(item)
-        all_items = []
-        errors = []
-        if updatable_metadata_items:
-            updated_metadata, errors = self.update_metadata(*updatable_metadata_items, check=False, strict=strict)
-            all_items += updated_metadata
-            if errors:
-                return all_items, errors
-        addable_metadata = [
-            {"name": i["metadata_name"], "value": i["metadata_value"]} for i in items_needing_new_metadata
-        ]
-        added_metadata = []
-        if addable_metadata:
-            added_metadata, metadata_add_errors = self.add_metadata(*addable_metadata, check=False, strict=strict)
-            all_items += added_metadata
-            errors += metadata_add_errors
-            if errors:
-                return all_items, errors
-        added_metadata_ids = {}
-        for item in added_metadata:
-            added_metadata_ids.setdefault(item["name"], {})[item["value"]] = item["id"]
-        for item in items_needing_new_metadata:
-            item["metadata_id"] = added_metadata_ids[item["metadata_name"]][item["metadata_value"]]
-            updatable_items.append(item)
-        if updatable_items:
-            # FIXME: Force-clear cache before updating item metadata to ensure that added/updated metadata is found.
-            updated_item_metadata, item_metadata_errors = self.update_items(
-                metadata_table, *updatable_items, check=check, strict=strict
-            )
-            all_items += updated_item_metadata
-            errors += item_metadata_errors
-        return all_items, errors
-
-    def get_data_to_set_scenario_alternatives(self, *items):
-=======
     def update_entity_metadata(self, *items, **kwargs):
         return self.update_items("entity_metadata", *items, **kwargs)
 
@@ -378,7 +167,6 @@
         return self._update_ext_item_metadata("parameter_value_metadata", *items, **kwargs)
 
     def get_data_to_set_scenario_alternatives(self, *scenarios, strict=True):
->>>>>>> 7525f0a0
         """Returns data to add and remove, in order to set wide scenario alternatives.
 
         Args:
@@ -392,26 +180,6 @@
             list: scenario_alternative :class:`dict` objects to add.
             set: integer scenario_alternative ids to remove
         """
-<<<<<<< HEAD
-        self.fetch_all({"scenario_alternative", "scenario"})
-        cache = self.cache
-        current_alternative_id_lists = {x.id: x.alternative_id_list for x in cache.get("scenario", {}).values()}
-        scenario_alternative_ids = {
-            (x.scenario_id, x.alternative_id): x.id for x in cache.get("scenario_alternative", {}).values()
-        }
-        scen_alts_to_add = []
-        scen_alt_ids_to_remove = set()
-        for item in items:
-            scenario_id = item["id"]
-            alternative_id_list = item["alternative_id_list"]
-            current_alternative_id_list = current_alternative_id_lists[scenario_id]
-            for k, alternative_id in enumerate(alternative_id_list):
-                item_to_add = {"scenario_id": scenario_id, "alternative_id": alternative_id, "rank": k + 1}
-                scen_alts_to_add.append(item_to_add)
-            for alternative_id in current_alternative_id_list:
-                scen_alt_ids_to_remove.add(scenario_alternative_ids[scenario_id, alternative_id])
-        return scen_alts_to_add, scen_alt_ids_to_remove
-=======
         scen_alts_to_add = []
         scen_alt_ids_to_remove = set()
         errors = []
@@ -433,5 +201,4 @@
                 scen_alt = {"scenario_id": current_scen["id"], "alternative_id": alternative_id}
                 current_scen_alt = self.cache.table_cache("scenario_alternative").current_item(scen_alt)
                 scen_alt_ids_to_remove.add(current_scen_alt["id"])
-        return scen_alts_to_add, scen_alt_ids_to_remove, errors
->>>>>>> 7525f0a0
+        return scen_alts_to_add, scen_alt_ids_to_remove, errors