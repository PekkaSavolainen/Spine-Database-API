--- conflicted
+++ resolved
@@ -77,7 +77,6 @@
             cascading_ids (dict): cascading ids keyed by table name
         """
         if cache is None:
-<<<<<<< HEAD
             try:
                 cache = self.make_cache(
                     set(kwargs),
@@ -85,19 +84,10 @@
                     force_tablenames={"entity_metadata", "parameter_value_metadata"}
                     if any(x in kwargs for x in ("entity_metadata", "parameter_value_metadata", "metadata"))
                     else None,
+                    keep_existing=True,
                 )
             except DBAPIError as e:
                 raise SpineDBAPIError(f"Fail to get cascading ids: {e.orig.args}")
-=======
-            cache = self.make_cache(
-                set(kwargs),
-                include_descendants=True,
-                force_tablenames={"entity_metadata", "parameter_value_metadata"}
-                if any(x in kwargs for x in ("entity_metadata", "parameter_value_metadata", "metadata"))
-                else None,
-                keep_existing=True,
-            )
->>>>>>> bd337e81
         ids = {}
         self._merge(ids, self._object_class_cascading_ids(kwargs.get("object_class", set()), cache))
         self._merge(ids, self._object_cascading_ids(kwargs.get("object", set()), cache))
