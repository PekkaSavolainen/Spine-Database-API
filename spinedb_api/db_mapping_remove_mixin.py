--- conflicted
+++ resolved
@@ -24,34 +24,10 @@
 class DatabaseMappingRemoveMixin:
     """Provides methods to perform ``REMOVE`` operations over a Spine db."""
 
-<<<<<<< HEAD
-    def restore_items(self, tablename, *ids):
-        if not ids:
-            return []
-        tablename = self._real_tablename(tablename)
-        table_cache = self.cache.get(tablename)
-        if not table_cache:
-            return []
-        return [table_cache.restore_item(id_) for id_ in ids]
-
-=======
->>>>>>> 7525f0a0
     def remove_items(self, tablename, *ids):
         if not ids:
             return []
         tablename = self._real_tablename(tablename)
-<<<<<<< HEAD
-        table_cache = self.cache.get(tablename)
-        if not table_cache:
-            return []
-        ids = set(ids)
-        if tablename == "alternative":
-            # Do not remove the Base alternative
-            ids -= {1}
-        return [table_cache.remove_item(id_) for id_ in ids]
-
-    def _do_remove_items(self, **kwargs):
-=======
         table_cache = self.cache.table_cache(tablename)
         if Asterisk in ids:
             ids = table_cache
@@ -72,218 +48,11 @@
         return self.remove_items(tablename, Asterisk)
 
     def _do_remove_items(self, connection, tablename, *ids):
->>>>>>> 7525f0a0
         """Removes items from the db.
 
         Args:
             *ids: ids to remove
         """
-<<<<<<< HEAD
-        cascading_ids = self.cascading_ids(**kwargs)
-        for tablename, ids in cascading_ids.items():
-            tablename = self._real_tablename(tablename)
-            if tablename == "alternative":
-                # Do not remove the Base alternative
-                ids -= {1}
-            if not ids:
-                continue
-            id_field = self._id_fields.get(tablename, "id")
-            table = self._metadata.tables[tablename]
-            delete = table.delete().where(self.in_(getattr(table.c, id_field), ids))
-            try:
-                self.safe_execute(delete)
-            except DBAPIError as e:
-                msg = f"DBAPIError while removing {tablename} items: {e.orig.args}"
-                raise SpineDBAPIError(msg) from e
-
-    # pylint: disable=redefined-builtin
-    def cascading_ids(self, **kwargs):
-        """Returns cascading ids.
-
-        Keyword args:
-            **kwargs: set of ids keyed by table name to be removed
-
-        Returns:
-            cascading_ids (dict): cascading ids keyed by table name
-        """
-        for new_tablename, old_tablenames in (
-            ("entity_class", {"object_class", "relationship_class"}),
-            ("entity", {"object", "relationship"}),
-        ):
-            for old_tablename in old_tablenames:
-                ids = kwargs.pop(old_tablename, None)
-                if ids is not None:
-                    # FIXME: Add deprecation warning
-                    kwargs.setdefault(new_tablename, set()).update(ids)
-        self.fetch_all(
-            set(kwargs),
-            include_descendants=True,
-            force_tablenames={"entity_metadata", "parameter_value_metadata"}
-            if any(x in kwargs for x in ("entity_metadata", "parameter_value_metadata", "metadata"))
-            else None,
-        )
-        ids = {}
-        self._merge(ids, self._entity_class_cascading_ids(kwargs.get("entity_class", set())))
-        self._merge(ids, self._entity_cascading_ids(kwargs.get("entity", set())))
-        self._merge(ids, self._entity_group_cascading_ids(kwargs.get("entity_group", set())))
-        self._merge(ids, self._parameter_definition_cascading_ids(kwargs.get("parameter_definition", set())))
-        self._merge(ids, self._parameter_value_cascading_ids(kwargs.get("parameter_value", set())))
-        self._merge(ids, self._parameter_value_list_cascading_ids(kwargs.get("parameter_value_list", set())))
-        self._merge(ids, self._list_value_cascading_ids(kwargs.get("list_value", set())))
-        self._merge(ids, self._alternative_cascading_ids(kwargs.get("alternative", set())))
-        self._merge(ids, self._scenario_cascading_ids(kwargs.get("scenario", set())))
-        self._merge(ids, self._scenario_alternatives_cascading_ids(kwargs.get("scenario_alternative", set())))
-        self._merge(ids, self._metadata_cascading_ids(kwargs.get("metadata", set())))
-        self._merge(ids, self._entity_metadata_cascading_ids(kwargs.get("entity_metadata", set())))
-        self._merge(ids, self._parameter_value_metadata_cascading_ids(kwargs.get("parameter_value_metadata", set())))
-        sorted_ids = {}
-        while ids:
-            tablename = next(iter(ids))
-            self._move(tablename, ids, sorted_ids)
-        return sorted_ids
-
-    def _move(self, tablename, unsorted, sorted_):
-        for ancestor in self.ancestor_tablenames.get(tablename, ()):
-            self._move(ancestor, unsorted, sorted_)
-        to_move = unsorted.pop(tablename, None)
-        if to_move:
-            sorted_[tablename] = to_move
-
-    @staticmethod
-    def _merge(left, right):
-        for tablename, ids in right.items():
-            left.setdefault(tablename, set()).update(ids)
-
-    def _alternative_cascading_ids(self, ids):
-        """Returns alternative cascading ids."""
-        cache = self.cache
-        cascading_ids = {"alternative": set(ids)}
-        entity_alternatives = (x for x in dict.values(cache.get("entity_alternative", {})) if x.alternative_id in ids)
-        parameter_values = (x for x in dict.values(cache.get("parameter_value", {})) if x.alternative_id in ids)
-        scenario_alternatives = (
-            x for x in dict.values(cache.get("scenario_alternative", {})) if x.alternative_id in ids
-        )
-        self._merge(cascading_ids, self._entity_alternative_cascading_ids({x.id for x in entity_alternatives}))
-        self._merge(cascading_ids, self._parameter_value_cascading_ids({x.id for x in parameter_values}))
-        self._merge(cascading_ids, self._scenario_alternatives_cascading_ids({x.id for x in scenario_alternatives}))
-        return cascading_ids
-
-    def _scenario_cascading_ids(self, ids):
-        cache = self.cache
-        cascading_ids = {"scenario": set(ids)}
-        scenario_alternatives = [x for x in dict.values(cache.get("scenario_alternative", {})) if x.scenario_id in ids]
-        self._merge(cascading_ids, self._scenario_alternatives_cascading_ids({x.id for x in scenario_alternatives}))
-        return cascading_ids
-
-    def _entity_class_cascading_ids(self, ids):
-        """Returns entity class cascading ids."""
-        if not ids:
-            return {}
-        cache = self.cache
-        cascading_ids = {"entity_class": set(ids), "entity_class_dimension": set(ids)}
-        entities = [x for x in dict.values(cache.get("entity", {})) if x.class_id in ids]
-        entity_classes = (
-            x for x in dict.values(cache.get("entity_class", {})) if set(x.dimension_id_list).intersection(ids)
-        )
-        paramerer_definitions = [
-            x for x in dict.values(cache.get("parameter_definition", {})) if x.entity_class_id in ids
-        ]
-        self._merge(cascading_ids, self._entity_cascading_ids({x.id for x in entities}))
-        self._merge(cascading_ids, self._entity_class_cascading_ids({x.id for x in entity_classes}))
-        self._merge(cascading_ids, self._parameter_definition_cascading_ids({x.id for x in paramerer_definitions}))
-        return cascading_ids
-
-    def _entity_cascading_ids(self, ids):
-        """Returns entity cascading ids."""
-        if not ids:
-            return {}
-        cache = self.cache
-        cascading_ids = {"entity": set(ids), "entity_element": set(ids)}
-        entities = (x for x in dict.values(cache.get("entity", {})) if set(x.element_id_list).intersection(ids))
-        entity_alternatives = (x for x in dict.values(cache.get("entity_alternative", {})) if x.entity_id in ids)
-        parameter_values = (x for x in dict.values(cache.get("parameter_value", {})) if x.entity_id in ids)
-        groups = (x for x in dict.values(cache.get("entity_group", {})) if {x.group_id, x.member_id}.intersection(ids))
-        entity_metadata_ids = {x.id for x in dict.values(cache.get("entity_metadata", {})) if x.entity_id in ids}
-        self._merge(cascading_ids, self._entity_cascading_ids({x.id for x in entities}))
-        self._merge(cascading_ids, self._entity_alternative_cascading_ids({x.id for x in entity_alternatives}))
-        self._merge(cascading_ids, self._parameter_value_cascading_ids({x.id for x in parameter_values}))
-        self._merge(cascading_ids, self._entity_group_cascading_ids({x.id for x in groups}))
-        self._merge(cascading_ids, self._entity_metadata_cascading_ids(entity_metadata_ids))
-        return cascading_ids
-
-    def _entity_alternative_cascading_ids(self, ids):
-        return {"entity_alternative": set(ids)}
-
-    def _entity_group_cascading_ids(self, ids):  # pylint: disable=no-self-use
-        """Returns entity group cascading ids."""
-        return {"entity_group": set(ids)}
-
-    def _parameter_definition_cascading_ids(self, ids):
-        """Returns parameter definition cascading ids."""
-        cache = self.cache
-        cascading_ids = {"parameter_definition": set(ids)}
-        parameter_values = [x for x in dict.values(cache.get("parameter_value", {})) if x.parameter_id in ids]
-        self._merge(cascading_ids, self._parameter_value_cascading_ids({x.id for x in parameter_values}))
-        return cascading_ids
-
-    def _parameter_value_cascading_ids(self, ids):  # pylint: disable=no-self-use
-        """Returns parameter value cascading ids."""
-        cache = self.cache
-        cascading_ids = {"parameter_value": set(ids)}
-        value_metadata_ids = {
-            x.id for x in dict.values(cache.get("parameter_value_metadata", {})) if x.parameter_value_id in ids
-        }
-        self._merge(cascading_ids, self._parameter_value_metadata_cascading_ids(value_metadata_ids))
-        return cascading_ids
-
-    def _parameter_value_list_cascading_ids(self, ids):  # pylint: disable=no-self-use
-        """Returns parameter value list cascading ids and adds them to the given dictionaries."""
-        cascading_ids = {"parameter_value_list": set(ids)}
-        return cascading_ids
-
-    def _list_value_cascading_ids(self, ids):  # pylint: disable=no-self-use
-        """Returns parameter value list value cascading ids."""
-        return {"list_value": set(ids)}
-
-    def _scenario_alternatives_cascading_ids(self, ids):
-        return {"scenario_alternative": set(ids)}
-
-    def _metadata_cascading_ids(self, ids):
-        cache = self.cache
-        cascading_ids = {"metadata": set(ids)}
-        entity_metadata = {
-            "entity_metadata": {x.id for x in dict.values(cache.get("entity_metadata", {})) if x.metadata_id in ids}
-        }
-        self._merge(cascading_ids, entity_metadata)
-        value_metadata = {
-            "parameter_value_metadata": {
-                x.id for x in dict.values(cache.get("parameter_value_metadata", {})) if x.metadata_id in ids
-            }
-        }
-        self._merge(cascading_ids, value_metadata)
-        return cascading_ids
-
-    def _non_referenced_metadata_ids(self, ids, metadata_table_name):
-        cache = self.cache
-        metadata_id_counts = self._metadata_usage_counts()
-        cascading_ids = {}
-        metadata = cache.get(metadata_table_name, {})
-        for id_ in ids:
-            metadata_id_counts[metadata[id_].metadata_id] -= 1
-        zero_count_metadata_ids = {id_ for id_, count in metadata_id_counts.items() if count == 0}
-        self._merge(cascading_ids, {"metadata": zero_count_metadata_ids})
-        return cascading_ids
-
-    def _entity_metadata_cascading_ids(self, ids):
-        cascading_ids = {"entity_metadata": set(ids)}
-        cascading_ids.update(self._non_referenced_metadata_ids(ids, "entity_metadata"))
-        return cascading_ids
-
-    def _parameter_value_metadata_cascading_ids(self, ids):
-        cascading_ids = {"parameter_value_metadata": set(ids)}
-        cascading_ids.update(self._non_referenced_metadata_ids(ids, "parameter_value_metadata"))
-        return cascading_ids
-=======
         tablename = self._real_tablename(tablename)
         ids = set(ids)
         if tablename == "alternative":
@@ -308,5 +77,4 @@
             used_metadata_ids.add(x["metadata_id"])
         for x in self.cache.get("parameter_value_metadata", {}).values():
             used_metadata_ids.add(x["metadata_id"])
-        return {x["id"] for x in self.cache.get("metadata", {}).values()} - used_metadata_ids
->>>>>>> 7525f0a0
+        return {x["id"] for x in self.cache.get("metadata", {}).values()} - used_metadata_ids