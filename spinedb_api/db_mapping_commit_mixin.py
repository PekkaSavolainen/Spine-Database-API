--- conflicted
+++ resolved
@@ -20,30 +20,6 @@
 
 class DatabaseMappingCommitMixin:
     """Provides methods to commit or rollback pending changes onto a Spine database."""
-<<<<<<< HEAD
-
-    def __init__(self, *args, **kwargs):
-        """Initialize class."""
-        super().__init__(*args, **kwargs)
-        self._commit_id = None
-
-    def has_pending_changes(self):
-        # FIXME
-        return True
-
-    def _make_commit_id(self):
-        if self._commit_id is None:
-            with self.engine.begin() as connection:
-                self._commit_id = self._do_make_commit_id(connection)
-        return self._commit_id
-
-    def _do_make_commit_id(self, connection):
-        user = self.username
-        date = datetime.now(timezone.utc)
-        ins = self._metadata.tables["commit"].insert()
-        return connection.execute(ins, {"user": user, "date": date, "comment": "uncomplete"}).inserted_primary_key[0]
-=======
->>>>>>> 7525f0a0
 
     def commit_session(self, comment):
         """Commits current session to the database.
@@ -58,17 +34,6 @@
             raise SpineDBAPIError("Nothing to commit.")
         user = self.username
         date = datetime.now(timezone.utc)
-<<<<<<< HEAD
-        upd = commit.update().where(commit.c.id == self._make_commit_id())
-        self._checked_execute(upd, dict(user=user, date=date, comment=comment))
-        to_add, to_update, to_remove = self.cache.to_change()
-        for tablename, items in to_add.items():
-            self._do_add_items(tablename, *items)
-        for tablename, items in to_update.items():
-            self._do_update_items(tablename, *items)
-        self._do_remove_items(**to_remove)
-        self._commit_id = None
-=======
         ins = self._metadata.tables["commit"].insert()
         with self.engine.begin() as connection:
             commit_id = connection.execute(ins, dict(user=user, date=date, comment=comment)).inserted_primary_key[0]
@@ -78,16 +43,10 @@
                 self._do_add_items(connection, tablename, *to_add)
                 self._do_update_items(connection, tablename, *to_update)
                 self._do_remove_items(connection, tablename, *{x["id"] for x in to_remove})
->>>>>>> 7525f0a0
         if self._memory:
             self._memory_dirty = True
 
     def rollback_session(self):
         if not self.cache.dirty_items():
             raise SpineDBAPIError("Nothing to rollback.")
-<<<<<<< HEAD
-        self.cache.reset_queries()
-        self._commit_id = None
-=======
-        self.cache.reset_queries()
->>>>>>> 7525f0a0
+        self.cache.reset_queries()