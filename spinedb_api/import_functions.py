######################################################################################################################
# Copyright (C) 2017 - 2018 Spine project consortium
# This file is part of Spine Toolbox.
# Spine Toolbox is free software: you can redistribute it and/or modify it under the terms of the GNU Lesser General
# Public License as published by the Free Software Foundation, either version 3 of the License, or (at your option)
# any later version. This program is distributed in the hope that it will be useful, but WITHOUT ANY WARRANTY;
# without even the implied warranty of MERCHANTABILITY or FITNESS FOR A PARTICULAR PURPOSE. See the GNU Lesser General
# Public License for more details. You should have received a copy of the GNU Lesser General Public License along with
# this program. If not, see <http://www.gnu.org/licenses/>.
######################################################################################################################

"""
Functions for importing data into a Spine database using entity names as references.

:author: P. Vennström (VTT)
:date:   17.12.2018
"""

from .diff_database_mapping import DiffDatabaseMapping
from .exception import SpineIntegrityError, SpineDBAPIError
from .check_functions import (
    check_alternative,
    check_object_class,
    check_object,
    check_wide_relationship_class,
    check_wide_relationship,
    check_entity_group,
    check_parameter_definition,
    check_parameter_value,
    check_scenario,
    check_scenario_alternative,
    check_wide_parameter_value_list,
)
from .parameter_value import to_database

# TODO: Now `import_data` and `get_data_for_import` are called more openly from user provided data, we may want to
# distrust the input a little bit more and insert some try excepts


class ImportErrorLogItem:
    """Class to hold log data for import errors"""

    def __init__(self, msg="", db_type="", imported_from="", other=""):
        self.msg = msg
        self.db_type = db_type
        self.imported_from = imported_from
        self.other = other

    def __str__(self):
        return self.msg


def import_data_to_url(url, upgrade=False, **kwargs):
    db_map = DiffDatabaseMapping(url, upgrade=upgrade)
    num_imports, error_log = import_data(db_map, **kwargs)
    if num_imports:
        try:
            db_map.commit_session("Import data using `import_data_to_url`")
        except SpineDBAPIError as e:
            db_map.rollback_session()
            err_item = ImportErrorLogItem(msg=f"Error while committing changes: {e.msg}")
            error_log.append(err_item)
    return num_imports, error_log


def import_data(
    db_map,
    object_classes=(),
    relationship_classes=(),
    parameter_value_lists=(),
    object_parameters=(),
    relationship_parameters=(),
    objects=(),
    relationships=(),
    object_parameter_values=(),
    relationship_parameter_values=(),
<<<<<<< HEAD
    alternatives=(),
    scenarios=(),
    scenario_alternatives=()
=======
    object_groups=(),
>>>>>>> 0fa9c0e6
):
    """Imports data into a Spine database using name references (rather than id
    references).

    Example::

            object_c = ['example_class', 'other_class']
            obj_parameters = [['example_class', 'example_parameter']]
            relationship_c = [['example_rel_class', ['example_class', 'other_class']]]
            rel_parameters = [['example_rel_class', 'rel_parameter']]
            objects = [['example_class', 'example_object'],
                       ['other_class', 'other_object']]
            object_p_values = [['example_object_class', 'example_object', 'example_parameter', 3.14]]
            relationships = [['example_rel_class', ['example_object', 'other_object']]]
            rel_p_values = [['example_rel_class', ['example_object', 'other_object'], 'rel_parameter', 2.718]]
<<<<<<< HEAD
            alternatives = [['example_alternative', 'An example']]
            scenarios = [['example_scenario', 'An example']]
            scenario_alternatives = [['example_scenario', ['example_alternative']]]
=======
            object_groups = [['object_class_name', 'object_group_name', ['member_name', 'another_member_name']]]
>>>>>>> 0fa9c0e6

            import_data(db_map,
                        object_classes=object_c,
                        relationship_classes=relationship_c,
                        object_parameters=obj_parameters,
                        relationship_parameters=rel_parameters,
                        objects=objects,
                        relationships=relationships,
                        object_groups=object_groups,
                        object_parameter_values=object_p_values,
                        relationship_parameter_values=rel_p_values,
                        alternatives=alternatives,
                        scenarios=scenarios,
                        scenario_alternatives=scenario_alternatives)

    Args:
        db_map (spinedb_api.DiffDatabaseMapping): database mapping
        object_classes (List[str]): List of object class names
        relationship_classes (List[List[str, List(str)]):
            List of lists with relationship class names and list of object class names
        object_parameters (List[List[str, str]]):
            list of lists with object class name and parameter name
        relationship_parameters (List[List[str, str]]):
            list of lists with relationship class name and parameter name
        objects (List[List[str, str]]):
            list of lists with object class name and object name
        relationships: (List[List[str,List(String)]]):
            list of lists with relationship class name and list of object names
        object_parameter_values (List[List[str, str, str|numeric]]):
            list of lists with object name, parameter name, parameter value
        relationship_parameter_values (List[List[str, List(str), str, str|numeric]]):
<<<<<<< HEAD
            list of lists with relationship class name, list of object names, parameter name,
            parameter value
        alternatives (Iterable): alternative names or lists of two elements: alternative name and description
        scenarios (Iterable): scenario names or lists of two elements: scenario name and description
        scenario_alternatives (Iterable): lists of two elements: scenario name and a list of names of alternatives
=======
            list of lists with relationship class name, list of object names, parameter name, parameter value
        object_groups (List[List/Tuple]): list/set/iterable of lists/tuples with object class name, group name,
            and member name
>>>>>>> 0fa9c0e6

    Returns:
        tuple: number of inserted/changed entities and list of ImportErrorLogItem with
            any import errors
    """
    tasks = {
        import_object_classes: object_classes,
        import_relationship_classes: relationship_classes,
        import_parameter_value_lists: parameter_value_lists,
        import_object_parameters: object_parameters,
        import_relationship_parameters: relationship_parameters,
        import_objects: objects,
        import_relationships: relationships,
        import_object_groups: object_groups,
        import_object_parameter_values: object_parameter_values,
        import_relationship_parameter_values: relationship_parameter_values,
        import_alternatives: alternatives,
        import_scenarios: scenarios,
        import_scenario_alternatives: scenario_alternatives
    }
    error_log = []
    num_imports = 0
    for import_function, data in tasks.items():
        if data:
            new, errors = import_function(db_map, data)
            num_imports += new
            error_log.extend(errors)
    return num_imports, error_log


def get_data_for_import(
    db_map,
    object_classes=(),
    relationship_classes=(),
    parameter_value_lists=(),
    object_parameters=(),
    relationship_parameters=(),
    objects=(),
    relationships=(),
    object_groups=(),
    object_parameter_values=(),
    relationship_parameter_values=(),
):
    """Returns an iterator of data for import, that the user can call instead of `import_data`
    if they want to add and update the data by themselves.
    Especially intended to be used with the toolbox undo/redo functionality.

    Args:
        db_map (spinedb_api.DiffDatabaseMapping): database mapping
        object_classes (List[str]): List of object class names
        relationship_classes (List[List[str, List(str)]):
            List of lists with relationship class names and list of object class names
        object_parameters (List[List[str, str]]):
            list of lists with object class name and parameter name
        relationship_parameters (List[List[str, str]]):
            list of lists with relationship class name and parameter name
        objects (List[List[str, str]]):
            list of lists with object class name and object name
        relationships: (List[List[str,List(String)]]):
            list of lists with relationship class name and list of object names
        object_parameter_values (List[List[str, str, str|numeric]]):
            list of lists with object name, parameter name, parameter value
        relationship_parameter_values (List[List[str, List(str), str, str|numeric]]):
            list of lists with relationship class name, list of object names, parameter name,
            parameter value
        object_groups (List[List/Tuple]): list/set/iterable of lists/tuples with object class name, group name,
            and member name

    Returns:
        dict(str, list)
    """
    if object_classes:
        yield ("object class", _get_object_classes_for_import(db_map, object_classes))
    if relationship_classes:
        yield ("relationship class", _get_relationship_classes_for_import(db_map, relationship_classes))
    if parameter_value_lists:
        yield ("parameter value list", _get_parameter_value_lists_for_import(db_map, parameter_value_lists))
    if object_parameters:
        yield ("parameter definition", _get_object_parameters_for_import(db_map, object_parameters))
    if relationship_parameters:
        yield ("parameter definition", _get_relationship_parameters_for_import(db_map, relationship_parameters))
    if objects:
        yield ("object", _get_objects_for_import(db_map, objects))
    if relationships:
        yield ("relationship", _get_relationships_for_import(db_map, relationships))
    if object_groups:
        yield ("entity group", _get_object_groups_for_import(db_map, object_groups))
    if object_parameter_values:
        yield ("parameter value", _get_object_parameter_values_for_import(db_map, object_parameter_values))
    if relationship_parameter_values:
        yield ("parameter value", _get_relationship_parameter_values_for_import(db_map, relationship_parameter_values))


def import_alternatives(db_map, data):
    """
    Imports alternatives.

    Example:

        data = ['new_alternative', ('another_alternative', 'description')]
        import_alternatives(db_map, data

    Args:
        db_map (DiffDatabaseMapping): mapping for database to insert into
        data (Iterable): an iterable of alternative names,
            or of lists/tuples with alternative names and optional descriptions

    Returns:
        tuple of int and list: Number of successfully inserted alternatives, list of errors
    """
    to_add, to_update, error_log = _get_alternatives_for_import(db_map, data)
    added = db_map._add_alternatives(*to_add)
    updated = db_map._update_alternatives(*to_update)
    return len(added) + len(updated), error_log


def _get_alternatives_for_import(db_map, data):
    alternative_ids = {alternative.name: alternative.id for alternative in db_map.query(db_map.alternative_sq)}
    checked = set()
    to_add = []
    to_update = []
    error_log = []
    for alternative in data:
        if isinstance(alternative, str):
            name = alternative
            item = {"name": name}
        else:
            name, *optionals = alternative
            item = {"name": name}
            item.update(dict(zip(("description",), optionals)))
        if name in checked:
            continue
        alternative_id = alternative_ids.pop(name, None)
        try:
            check_alternative(item, alternative_ids)
        except SpineIntegrityError as e:
            error_log.append(
                ImportErrorLogItem(msg=f"Could not import alternative '{name}': {e.msg}", db_type="alternative")
            )
            continue
        finally:
            if alternative_id is not None:
                alternative_ids[name] = alternative_id
        checked.add(name)
        if alternative_id is not None:
            item["id"] = alternative_id
            to_update.append(item)
        else:
            to_add.append(item)
    return to_add, to_update, error_log


def import_scenarios(db_map, data):
    """
    Imports scenarios.

    Example:

        third_active = True
        data = ['scenario', ('another_scenario', 'description'), ('third_scenario', 'description', third_active)]
        import_scenarios(db_map, data)

    Args:
        db_map (DiffDatabaseMapping): mapping for database to insert into
        data (Iterable): an iterable of scenario names,
            or of lists/tuples with scenario names and optional descriptions

    Returns:
        tuple of int and list: Number of successfully inserted scenarios, list of errors
    """
    to_add, to_update, error_log = _get_scenarios_for_import(db_map, data)
    added = db_map._add_scenarios(*to_add)
    updated = db_map._update_scenarios(*to_update)
    return len(added) + len(updated), error_log


def _get_scenarios_for_import(db_map, data):
    scenario_ids = {scenario.name: scenario.id for scenario in db_map.query(db_map.scenario_sq)}
    checked = set()
    to_add = []
    to_update = []
    error_log = []
    for scenario in data:
        if isinstance(scenario, str):
            name = scenario
            item = {"name": name}
        else:
            name, *optionals = scenario
            item = {"name": name}
            if len(optionals) == 1:
                default_active = False
                optionals = (optionals[0], default_active)
            item.update(dict(zip(("description", "active"), optionals)))
        if name in checked:
            continue
        scenario_id = scenario_ids.pop(name, None)
        try:
            check_scenario(item, scenario_ids)
        except SpineIntegrityError as e:
            error_log.append(
                ImportErrorLogItem(msg=f"Could not import scenario '{name}': {e.msg}", db_type="scenario")
            )
            continue
        finally:
            if scenario_id is not None:
                scenario_ids[name] = scenario_id
        checked.add(name)
        if scenario_id is not None:
            item["id"] = scenario_id
            to_update.append(item)
        else:
            to_add.append(item)
    return to_add, to_update, error_log


def import_scenario_alternatives(db_map, data):
    """
    Imports scenario alternatives.

    Example:

        data = [('scenario', ['alternative']), ('another_scenario', [('alternative1', 0), ('alternative2', 1)])]
        import_scenario_alternatives(db_map, data)

    Args:
        db_map (DiffDatabaseMapping): mapping for database to insert into
        data (Iterable): an iterable of iterables of scenario names and iterables of alternative names or
            iterables with alternative names and ranks

    Returns:
        tuple of int and list: Number of successfully inserted scenario alternatives, list of errors
    """
    to_add, to_update, error_log = _get_scenario_alternatives_for_import(db_map, data)
    added = db_map._add_scenario_alternatives(*to_add)
    updated = db_map._update_scenario_alternatives(*to_update)
    return len(added) + len(updated), error_log


def _get_scenario_alternatives_for_import(db_map, data):
    scenario_alternatives = dict()
    for scenario_alternative in db_map.query(db_map.scenario_alternative_sq):
        items = scenario_alternatives.setdefault(scenario_alternative.scenario_id, list())
        items.append({"id": scenario_alternative.id, "alternative_id": scenario_alternative.alternative_id, "rank": scenario_alternative.rank})
    scenario_ids = {scenario.name: scenario.id for scenario in db_map.query(db_map.scenario_sq)}
    scenario_id_set = set(scenario_ids.values())
    alternative_ids = {alternative.name: alternative.id for alternative in db_map.query(db_map.alternative_sq)}
    alternative_id_set = set(alternative_ids.values())
    alternative_ranks = dict()
    for scenario_alternative in db_map.query(db_map.scenario_alternative_sq):
        ranks = alternative_ranks.setdefault(scenario_alternative.scenario_id, set())
        ranks.add(scenario_alternative.rank)
    checked = set()
    to_add = []
    to_update = []
    error_log = []
    for scenario_name, alternatives in data:
        try:
            scenario_id = scenario_ids[scenario_name]
        except KeyError:
            error_log.append(
                ImportErrorLogItem(msg=f"Scenario {scenario_name} not found.", db_type="scenario alternative")
            )
            continue
        existing_scenario_alternative = scenario_alternatives.get(scenario_id)
        for alternative in alternatives:
            if isinstance(alternative, str):
                alternative_name = alternative
                rank = None
            else:
                alternative_name, *optionals = alternative
                rank = optionals[0] if optionals else None
            if (scenario_name, alternative_name) in checked:
                continue
            try:
                alternative_id = alternative_ids[alternative_name]
            except KeyError:
                error_log.append(
                    ImportErrorLogItem(msg=f"Alternative {alternative_name} not found.", db_type="scenario alternative")
                )
                continue
            ranks = alternative_ranks.setdefault(scenario_id, set())
            if rank is None:
                rank = max(ranks) + 1 if ranks else 1
            ranks.add(rank)
            item = {
                "scenario_id": scenario_id,
                "alternative_id": alternative_id,
                "rank": rank,
            }
            item_in_db = None
            if existing_scenario_alternative is not None:
                for i, existing_item in enumerate(existing_scenario_alternative):
                    if existing_item["alternative_id"] == alternative_id:
                        item_in_db = existing_scenario_alternative.pop(i)
                        break
            try:
                check_scenario_alternative(item, scenario_alternatives, scenario_id_set, alternative_id_set)
            except SpineIntegrityError as e:
                error_log.append(
                    ImportErrorLogItem(msg=f"Could not import scenario alternative for '{scenario_name}' and '{alternative_name}': {e.msg}", db_type="scenario alternative")
                )
                continue
            finally:
                if item_in_db is not None:
                    item_in_db["rank"] = rank
                    existing_scenario_alternative.append(item_in_db)
            checked.add((scenario_name, alternative_name))
            if item_in_db is not None:
                item["id"] = item_in_db["id"]
                to_update.append(item)
            else:
                to_add.append(item)
                scenario_alternatives.setdefault(scenario_id, list()).append(item)
    return to_add, to_update, error_log


def import_object_classes(db_map, data):
    """Imports object classes.

    Example::

            data = ['new_object_class', ('another_object_class', 'description', 123456)]
            import_object_classes(db_map, data)

    Args:
        db_map (spinedb_api.DiffDatabaseMapping): mapping for database to insert into
        data (Iterable): list/set/iterable of string object class names, or of lists/tuples with object class names,
            and optionally description and integer display icon reference

    Returns:
        tuple of int and list: Number of successfully inserted object classes, list of errors
    """
    to_add, to_update, error_log = _get_object_classes_for_import(db_map, data)
    added = db_map._add_object_classes(*to_add)
    updated = db_map._update_object_classes(*to_update)
    return len(added) + len(updated), error_log


def _get_object_classes_for_import(db_map, data):
    object_class_ids = {oc.name: oc.id for oc in db_map.query(db_map.object_class_sq)}
    checked = set()
    to_add = []
    to_update = []
    error_log = []
    for object_class in data:
        if isinstance(object_class, str):
            name = object_class
            item = {"name": name, "type_id": db_map.object_class_type}
        else:
            name, *optionals = object_class
            item = {"name": name, "type_id": db_map.object_class_type}
            item.update(dict(zip(("description", "display_icon"), optionals)))
        if name in checked:
            continue
        oc_id = object_class_ids.pop(name, None)
        try:
            check_object_class(item, object_class_ids, db_map.object_class_type)
        except SpineIntegrityError as e:
            error_log.append(
                ImportErrorLogItem(msg=f"Could not import object class '{name}': {e.msg}", db_type="object class")
            )
            continue
        finally:
            if oc_id is not None:
                object_class_ids[name] = oc_id
        checked.add(name)
        if oc_id is not None:
            item["id"] = oc_id
            to_update.append(item)
        else:
            to_add.append(item)
    return to_add, to_update, error_log


def import_relationship_classes(db_map, data):
    """Imports relationship classes.

    Example::

            data = [
                ('new_rel_class', ['object_class_1', 'object_class_2']),
                ('another_rel_class', ['object_class_3', 'object_class_4'], 'description'),
            ]
            import_relationship_classes(db_map, data)

    Args:
        db_map (spinedb_api.DiffDatabaseMapping): mapping for database to insert into
        data (List[List/Tuple]): list/set/iterable of lists/tuples with relationship class names,
            list of object class names, and optionally description

    Returns:
        (Int, List) Number of successful inserted objects, list of errors
    """
    to_add, to_update, error_log = _get_relationship_classes_for_import(db_map, data)
    added = db_map._add_wide_relationship_classes(*to_add)
    updated = db_map._update_wide_relationship_classes(*to_update)
    return len(added) + len(updated), error_log


def _get_relationship_classes_for_import(db_map, data):
    object_class_ids = {oc.name: oc.id for oc in db_map.query(db_map.object_class_sq)}
    relationship_class_ids = {x.name: x.id for x in db_map.query(db_map.wide_relationship_class_sq)}
    checked = set()
    error_log = []
    to_add = []
    to_update = []
    for name, oc_names, *optionals in data:
        if name in checked:
            error_log.append(f"Duplicate relationship class '{name}'")
            continue
        oc_ids = tuple(object_class_ids.get(oc, None) for oc in oc_names)
        item = {"name": name, "object_class_id_list": list(oc_ids), "type_id": db_map.relationship_class_type}
        item.update(dict(zip(("description",), optionals)))
        rc_id = relationship_class_ids.pop(name, None)
        try:
            check_wide_relationship_class(
                item, relationship_class_ids, set(object_class_ids.values()), db_map.relationship_class_type
            )
        except SpineIntegrityError as e:
            error_log.append(
                ImportErrorLogItem(
                    f"Could not import relationship class '{name}' with object classes '{oc_names}': {e.msg}",
                    db_type="relationship class",
                )
            )
            continue
        finally:
            if rc_id is not None:
                relationship_class_ids[name] = rc_id
        checked.add(name)
        if rc_id is not None:
            item["id"] = rc_id
            to_update.append(item)
        else:
            to_add.append(item)
    return to_add, to_update, error_log


def import_objects(db_map, data):
    """Imports list of object by name with associated object class name into given database mapping:
    Ignores duplicate names and existing names.

    Example::

            data = [
                ('object_class_name', 'new_object'),
                ('object_class_name', 'other_object', 'description')
            ]
            import_objects(db_map, data)

    Args:
        db_map (spinedb_api.DiffDatabaseMapping): mapping for database to insert into
        data (List[List/Tuple]): list/set/iterable of lists/tuples with object name and object class name

    Returns:
        (Int, List) Number of successful inserted objects, list of errors
    """
    to_add, _, error_log = _get_objects_for_import(db_map, data)
    added = db_map._add_objects(*to_add)
    return len(added), error_log


def _get_objects_for_import(db_map, data):
    object_class_ids = {oc.name: oc.id for oc in db_map.query(db_map.object_class_sq)}
    object_ids = {(o.class_id, o.name): o.id for o in db_map.query(db_map.object_sq)}
    checked = set()
    error_log = []
    to_add = []
    to_update = []
    for oc_name, name, *optionals in data:
        oc_id = object_class_ids.get(oc_name, None)
        if (oc_id, name) in checked:
            continue
        item = {"name": name, "class_id": oc_id, "type_id": db_map.object_entity_type}
        item.update(dict(zip(("description",), optionals)))
        o_id = object_ids.pop((oc_id, name), None)
        try:
            check_object(item, object_ids, set(object_class_ids.values()), db_map.object_entity_type)
        except SpineIntegrityError as e:
            error_log.append(
                ImportErrorLogItem(
                    msg=f"Could not import object '{name}' with class '{oc_name}': {e.msg}", db_type="object"
                )
            )
            continue
        finally:
            if o_id is not None:
                object_ids[oc_id, name] = o_id
        checked.add((oc_id, name))
        if o_id is not None:
            item["id"] = o_id
            to_update.append(item)
        else:
            to_add.append(item)
    return to_add, to_update, error_log


def import_object_groups(db_map, data):
    """Imports list of object groups by name with associated object class name into given database mapping:
    Ignores duplicate and existing (group, member) tuples.

    Example::

            data = [
                ('object_class_name', 'object_group_name', 'member_name'),
                ('object_class_name', 'object_group_name', 'another_member_name')
            ]
            import_objects(db_map, data)

    Args:
        db_map (spinedb_api.DiffDatabaseMapping): mapping for database to insert into
        data (List[List/Tuple]): list/set/iterable of lists/tuples with object class name, group name,
            and member name

    Returns:
        (Int, List) Number of successful inserted objects, list of errors
    """
    to_add, _, error_log = _get_object_groups_for_import(db_map, data)
    added = db_map._add_entity_groups(*to_add)
    return len(added), error_log


def _get_object_groups_for_import(db_map, data):
    object_class_ids = {oc.name: oc.id for oc in db_map.query(db_map.object_class_sq)}
    object_ids = {(o.class_id, o.name): o.id for o in db_map.query(db_map.object_sq)}
    objects = {}
    for obj in db_map.query(db_map.object_sq):
        objects.setdefault(obj.class_id, dict())[obj.id] = obj._asdict()
    entity_groups = {(x.entity_id, x.member_id): x.id for x in db_map.query(db_map.entity_group_sq)}
    error_log = []
    to_add = []
    seen = set()
    for class_name, group_name, member_name in data:
        oc_id = object_class_ids.get(class_name)
        g_id = object_ids.get((oc_id, group_name))
        m_id = object_ids.get((oc_id, member_name))
        if (g_id, m_id) in seen | entity_groups.keys():
            continue
        item = {"entity_class_id": oc_id, "entity_id": g_id, "member_id": m_id}
        try:
            check_entity_group(item, entity_groups, objects)
            to_add.append(item)
            seen.add((g_id, m_id))
        except SpineIntegrityError as e:
            error_log.append(
                ImportErrorLogItem(
                    msg=f"Could not import object '{member_name}' into group '{group_name}': {e.msg}",
                    db_type="entity group",
                )
            )
    return to_add, [], error_log


def import_relationships(db_map, data):
    """Imports relationships.

    Example::

            data = [('relationship_class_name', ('object_name1', 'object_name2'))]
            import_relationships(db_map, data)

    Args:
        db_map (spinedb_api.DiffDatabaseMapping): mapping for database to insert into
        data (List[List/Tuple]): list/set/iterable of lists/tuples with relationship class name
            and list/tuple of object names

    Returns:
        (Int, List) Number of successful inserted objects, list of errors
    """
    to_add, _, error_log = _get_relationships_for_import(db_map, data)
    added = db_map._add_wide_relationships(*to_add)
    return len(added), error_log


def _get_relationships_for_import(db_map, data):
    relationships = {x.name: x for x in db_map.query(db_map.wide_relationship_sq)}
    relationship_ids_per_name = {(x.class_id, x.name): x.id for x in relationships.values()}
    relationship_ids_per_obj_lst = {(x.class_id, x.object_id_list): x.id for x in relationships.values()}
    relationship_classes = {
        x.id: {"object_class_id_list": [int(y) for y in x.object_class_id_list.split(",")], "name": x.name}
        for x in db_map.query(db_map.wide_relationship_class_sq)
    }
    objects = {x.id: {"class_id": x.class_id, "name": x.name} for x in db_map.query(db_map.object_sq)}
    object_ids = {(o["name"], o["class_id"]): o_id for o_id, o in objects.items()}
    relationship_class_ids = {rc["name"]: rc_id for rc_id, rc in relationship_classes.items()}
    object_class_id_lists = {rc_id: rc["object_class_id_list"] for rc_id, rc in relationship_classes.items()}
    error_log = []
    to_add = []
    seen = set()
    for class_name, object_names in data:
        rc_id = relationship_class_ids.get(class_name, None)
        oc_ids = object_class_id_lists.get(rc_id, [])
        if len(object_names) == len(oc_ids):
            o_ids = tuple(object_ids.get((name, oc_id), None) for name, oc_id in zip(object_names, oc_ids))
        else:
            o_ids = tuple(None for _ in object_names)
        if (rc_id, o_ids) in seen or (rc_id, ",".join(str(o) for o in o_ids)) in relationship_ids_per_obj_lst:
            continue
        object_names = [str(obj) for obj in object_names]
        item = {
            "name": class_name + "_" + "__".join(object_names),
            "class_id": rc_id,
            "object_id_list": list(o_ids),
            "object_class_id_list": oc_ids,
            "type_id": db_map.relationship_entity_type,
        }
        try:
            check_wide_relationship(
                item,
                relationship_ids_per_name,
                relationship_ids_per_obj_lst,
                relationship_classes,
                objects,
                db_map.relationship_entity_type,
            )
            to_add.append(item)
            seen.add((rc_id, o_ids))
        except SpineIntegrityError as e:
            error_log.append(
                ImportErrorLogItem(
                    msg=f"Could not import relationship with objects '{object_names}' into '{class_name}': {e.msg}",
                    db_type="relationship",
                )
            )
    return to_add, [], error_log


def import_object_parameters(db_map, data):
    """Imports list of object class parameters:

    Example::

            data = [
                ('object_class_1', 'new_parameter'),
                ('object_class_2', 'other_parameter', 'default_value', 'value_list_name', 'description')
            ]
            import_object_parameters(db_map, data)

    Args:
        db_map (spinedb_api.DiffDatabaseMapping): mapping for database to insert into
        data (List[List/Tuple]): list/set/iterable of lists/tuples with object class name, parameter name,
            and optionally default value, value list name, and description

    Returns:
        (Int, List) Number of successful inserted objects, list of errors
    """
    to_add, to_update, error_log = _get_object_parameters_for_import(db_map, data)
    added = db_map._add_parameter_definitions(*to_add)
    updated = db_map._update_parameter_definitions(*to_update)
    return len(added) + len(updated), error_log


def _get_object_parameters_for_import(db_map, data):
    parameter_ids = {
        (x.object_class_id, x.name): x.id for x in db_map.query(db_map.parameter_definition_sq) if x.object_class_id
    }
    object_class_names = {x.id: x.name for x in db_map.query(db_map.object_class_sq)}
    object_class_ids = {oc_name: oc_id for oc_id, oc_name in object_class_names.items()}
    parameter_value_lists = {}
    parameter_value_list_ids = {}
    for x in db_map.query(db_map.wide_parameter_value_list_sq):
        parameter_value_lists[x.id] = x.value_list
        parameter_value_list_ids[x.name] = x.id
    checked = set()
    error_log = []
    to_add = []
    to_update = []
    functions = [to_database, parameter_value_list_ids.get, lambda x: x]
    for class_name, parameter_name, *optionals in data:
        oc_id = object_class_ids.get(class_name, None)
        checked_key = (oc_id, parameter_name)
        if checked_key in checked:
            continue
        item = {"name": parameter_name, "entity_class_id": oc_id}
        optionals = [f(x) for f, x in zip(functions, optionals)]
        item.update(dict(zip(("default_value", "parameter_value_list_id", "description"), optionals)))
        p_id = parameter_ids.pop((oc_id, parameter_name), None)
        try:
            check_parameter_definition(item, parameter_ids, object_class_names.keys(), parameter_value_lists)
        except SpineIntegrityError as e:
            # Object class doesn't exists
            error_log.append(
                ImportErrorLogItem(
                    f"Could not import parameter '{parameter_name}' with class '{class_name}': {e.msg}",
                    db_type="parameter definition",
                )
            )
            continue
        finally:
            if p_id is not None:
                parameter_ids[oc_id, parameter_name] = p_id
        checked.add(checked_key)
        if p_id is not None:
            item["id"] = p_id
            to_update.append(item)
        else:
            to_add.append(item)
    return to_add, to_update, error_log


def import_relationship_parameters(db_map, data):
    """Imports list of relationship class parameters:

    Example::

            data = [
                ('relationship_class_1', 'new_parameter'),
                ('relationship_class_2', 'other_parameter', 'default_value', 'value_list_name', 'description')
            ]
            import_relationship_parameters(db_map, data)

    Args:
        db_map (spinedb_api.DiffDatabaseMapping): mapping for database to insert into
        data (List[List/Tuple]): list/set/iterable of lists/tuples with relationship class name, parameter name,
            and optionally default value, value list name, and description

    Returns:
        (Int, List) Number of successful inserted objects, list of errors
    """
    to_add, to_update, error_log = _get_relationship_parameters_for_import(db_map, data)
    added = db_map._add_parameter_definitions(*to_add)
    updated = db_map._update_parameter_definitions(*to_update)
    return len(added) + len(updated), error_log


def _get_relationship_parameters_for_import(db_map, data):
    parameter_ids = {
        (x.relationship_class_id, x.name): x.id
        for x in db_map.query(db_map.parameter_definition_sq)
        if x.relationship_class_id
    }
    relationship_class_names = {x.id: x.name for x in db_map.query(db_map.wide_relationship_class_sq)}
    relationship_class_ids = {rc_name: rc_id for rc_id, rc_name in relationship_class_names.items()}
    parameter_value_lists = {}
    parameter_value_list_ids = {}
    for x in db_map.query(db_map.wide_parameter_value_list_sq):
        parameter_value_lists[x.id] = x.value_list
        parameter_value_list_ids[x.name] = x.id
    error_log = []
    to_add = []
    to_update = []
    checked = set()
    functions = [to_database, parameter_value_list_ids.get, lambda x: x]
    for class_name, parameter_name, *optionals in data:
        rc_id = relationship_class_ids.get(class_name, None)
        checked_key = (rc_id, parameter_name)
        if checked_key in checked:
            continue
        item = {"name": parameter_name, "entity_class_id": rc_id}
        optionals = [f(x) for f, x in zip(functions, optionals)]
        item.update(dict(zip(("default_value", "parameter_value_list_id", "description"), optionals)))
        p_id = parameter_ids.pop((rc_id, parameter_name), None)
        try:
            check_parameter_definition(item, parameter_ids, relationship_class_names.keys(), parameter_value_lists)
        except SpineIntegrityError as e:
            # Relationship class doesn't exists
            error_log.append(
                ImportErrorLogItem(
                    msg=f"Could not import parameter '{parameter_name}' with class '{class_name}': {e.msg}",
                    db_type="parameter definition",
                )
            )
            continue
        finally:
            if p_id is not None:
                parameter_ids[rc_id, parameter_name] = p_id
        checked.add(checked_key)
        if p_id is not None:
            item["id"] = p_id
            to_update.append(item)
        else:
            to_add.append(item)
    return to_add, to_update, error_log


def import_object_parameter_values(db_map, data):
    """Imports object parameter values:

    Example::

            data = [('object_class_name', 'object_name', 'parameter_name', 123.4),
                    ('object_class_name', 'object_name', 'parameter_name2',
                        '{"type":"time_series", "data": [1,2,3]}'),
                    ('object_class_name', 'object_name', 'parameter_name',
                        '{"type":"time_series", "data": [1,2,3]}'), 'alternative')]
            import_object_parameter_values(db_map, data)

    Args:
        db_map (spinedb_api.DiffDatabaseMapping): mapping for database to insert into
        data (List[List/Tuple]): list/set/iterable of lists/tuples with
            object_class_name, object name, parameter name, (deserialized) parameter value,
            optional name of an alternative

    Returns:
        (Int, List) Number of successful inserted objects, list of errors
    """
    to_add, to_update, error_log = _get_object_parameter_values_for_import(db_map, data)
    added = db_map._add_parameter_values(*to_add)
    updated = db_map._update_parameter_values(*to_update)
    return len(added) + len(updated), error_log


def _get_object_parameter_values_for_import(db_map, data):
    object_class_ids = {x.name: x.id for x in db_map.query(db_map.object_class_sq)}
    parameter_value_ids = {
        (x.object_id, x.parameter_id, x.alternative_id): x.id for x in db_map.query(db_map.object_parameter_value_sq)
    }
    parameters = {x.id: x._asdict() for x in db_map.query(db_map.parameter_definition_sq)}
    objects = {x.id: {"class_id": x.class_id, "name": x.name} for x in db_map.query(db_map.object_sq)}
    parameter_value_lists = {x.id: x.value_list for x in db_map.query(db_map.wide_parameter_value_list_sq)}
    object_ids = {(o["name"], o["class_id"]): o_id for o_id, o in objects.items()}
    parameter_ids = {(p["name"], p["entity_class_id"]): p_id for p_id, p in parameters.items()}
    alternatives = {a.name: a.id for a in db_map.query(db_map.alternative_sq)}
    alternative_ids = set(alternatives.values())
    error_log = []
    to_add = []
    to_update = []
    checked = set()
    for class_name, object_name, parameter_name, value, *optionals in data:
        oc_id = object_class_ids.get(class_name, None)
        o_id = object_ids.get((object_name, oc_id), None)
        p_id = parameter_ids.get((parameter_name, oc_id), None)
        if optionals:
            try:
                alt_id = alternatives[optionals[0]]
            except KeyError as alternative_name:
                error_log.append(
                    ImportErrorLogItem(
                        msg="Could not import parameter value for "
                            f"'{object_name}', class '{class_name}', parameter '{parameter_name}': "
                            f"alternative '{alternative_name}' does not exist.",
                        db_type="parameter value",
                    )
                )
                continue
        else:
            alt_id = 1
        checked_key = (o_id, p_id, alt_id)
        if checked_key in checked:
            error_log.append(
                ImportErrorLogItem(
                    msg="Could not import parameter value for '{0}', class '{1}', parameter '{2}': {3}".format(
                        object_name,
                        class_name,
                        parameter_name,
                        "Duplicate parameter value, only first value will be considered.",
                    ),
                    db_type="parameter value",
                )
            )
            continue
        item = {
            "parameter_definition_id": p_id,
            "entity_class_id": oc_id,
            "entity_id": o_id,
            "value": to_database(value),
            "alternative_id": alt_id,
        }
        pv_id = parameter_value_ids.pop((o_id, p_id, alt_id), None)
        try:
            check_parameter_value(item, parameter_value_ids, parameters, objects, parameter_value_lists, alternative_ids)
        except SpineIntegrityError as e:
            error_log.append(
                ImportErrorLogItem(
                    msg="Could not import parameter value for '{0}', class '{1}', parameter '{2}': {3}".format(
                        object_name, class_name, parameter_name, e.msg
                    ),
                    db_type="parameter value",
                )
            )
            continue
        finally:
            if pv_id is not None:
                parameter_value_ids[o_id, p_id, alt_id] = pv_id
        checked.add(checked_key)
        if pv_id is not None:
            to_update.append({"id": pv_id, "value": item["value"]})
        else:
            to_add.append(item)
    return to_add, to_update, error_log


def import_relationship_parameter_values(db_map, data):
    """Imports relationship parameter values:

    Example::

            data = [['example_rel_class',
                ['example_object', 'other_object'], 'rel_parameter', 2.718],
                ['example_object', 'other_object'], 'rel_parameter', 5.5, 'alternative']]
            import_relationship_parameter_values(db_map, data)

    Args:
        db_map (spinedb_api.DiffDatabaseMapping): mapping for database to insert into
        data (List[List/Tuple]): list/set/iterable of lists/tuples with
            relationship class name, list of object names, parameter name, (deserialized) parameter value,
            optional name of an alternative

    Returns:
        (Int, List) Number of successful inserted objects, list of errors
    """
    to_add, to_update, error_log = _get_relationship_parameter_values_for_import(db_map, data)
    added = db_map._add_parameter_values(*to_add)
    updated = db_map._update_parameter_values(*to_update)
    return len(added) + len(updated), error_log


def _get_relationship_parameter_values_for_import(db_map, data):
    object_class_id_lists = {
        x.id: [int(id_) for id_ in x.object_class_id_list.split(",")]
        for x in db_map.query(db_map.wide_relationship_class_sq)
    }
    parameter_value_ids = {
        (x.relationship_id, x.parameter_id, x.alternative_id): x.id
        for x in db_map.query(db_map.relationship_parameter_value_sq)
    }
    parameters = {x.id: x._asdict() for x in db_map.query(db_map.parameter_definition_sq)}
    relationships = {
        x.id: {"class_id": x.class_id, "name": x.name, "object_id_list": [int(i) for i in x.object_id_list.split(",")]}
        for x in db_map.query(db_map.wide_relationship_sq)
    }
    parameter_value_lists = {x.id: x.value_list for x in db_map.query(db_map.wide_parameter_value_list_sq)}
    parameter_ids = {(p["entity_class_id"], p["name"]): p_id for p_id, p in parameters.items()}
    relationship_ids = {(r["class_id"], tuple(r["object_id_list"])): r_id for r_id, r in relationships.items()}
    object_ids = {(o.name, o.class_id): o.id for o in db_map.query(db_map.object_sq)}
    relationship_class_ids = {oc.name: oc.id for oc in db_map.query(db_map.wide_relationship_class_sq)}
    alternatives = {a.name: a.id for a in db_map.query(db_map.alternative_sq)}
    alternative_ids = set(alternatives.values())
    error_log = []
    to_add = []
    to_update = []
    checked = set()
    for class_name, object_names, parameter_name, value, *optionals in data:
        rc_id = relationship_class_ids.get(class_name, None)
        oc_ids = object_class_id_lists.get(rc_id, [])
        if len(object_names) == len(oc_ids):
            o_ids = tuple(object_ids.get((name, oc_id), None) for name, oc_id in zip(object_names, oc_ids))
        else:
            o_ids = tuple(None for _ in object_names)
        r_id = relationship_ids.get((rc_id, o_ids), None)
        p_id = parameter_ids.get((rc_id, parameter_name), None)
        if optionals:
            try:
                alt_id = alternatives[optionals[0]]
            except KeyError as alternative_name:
                error_log.append(
                    ImportErrorLogItem(
                        msg="Could not import parameter value for "
                            f"'{object_names}', class '{class_name}', parameter '{parameter_name}': "
                            f"alternative {alternative_name} does not exist.",
                        db_type="parameter value",
                    )
                )
                continue
        else:
            alt_id = 1
        checked_key = (r_id, p_id, alt_id)
        if checked_key in checked:
            error_log.append(
                ImportErrorLogItem(
                    msg="Could not import parameter value for '{0}', class '{1}', parameter '{2}': {3}".format(
                        object_names,
                        class_name,
                        parameter_name,
                        "Duplicate parameter value, only first value will be considered.",
                    ),
                    db_type="parameter value",
                )
            )
            continue
        item = {
            "parameter_definition_id": p_id,
            "entity_class_id": rc_id,
            "entity_id": r_id,
            "value": to_database(value),
            "alternative_id": alt_id,
        }
        pv_id = parameter_value_ids.pop((r_id, p_id, alt_id), None)
        try:
            check_parameter_value(
                item, parameter_value_ids, parameters, relationships, parameter_value_lists, alternative_ids
            )
        except SpineIntegrityError as e:
            error_log.append(
                ImportErrorLogItem(
                    msg="Could not import parameter value for '{0}', class '{1}', parameter '{2}': {3}".format(
                        object_names, class_name, parameter_name, e.msg
                    ),
                    db_type="parameter value",
                )
            )
            continue
        finally:
            if pv_id is not None:
                parameter_value_ids[r_id, p_id, alt_id] = pv_id
        checked.add(checked_key)
        if pv_id is not None:
            to_update.append({"id": pv_id, "value": item["value"]})
        else:
            to_add.append(item)
    return to_add, to_update, error_log


def import_parameter_value_lists(db_map, data):
    """Imports list of parameter value lists:

    Example::

            data = [
                ['value_list_name', ['value1', 'value2', 'value3'],
                ['another_value_list_name', ['value5', 'value4'],
            ]
            import_parameter_value_lists(db_map, data)

    Args:
        db_map (spinedb_api.DiffDatabaseMapping): mapping for database to insert into
        data (List[List/Tuple]): list/set/iterable of lists/tuples with
                                 value list name, list of values

    Returns:
        (Int, List) Number of successful inserted objects, list of errors
    """
    to_add, to_update, error_log = _get_parameter_value_lists_for_import(db_map, data)
    added = db_map._add_wide_parameter_value_lists(*to_add)
    updated = db_map.update_wide_parameter_value_lists(*to_update)
    return len(added) + len(updated), error_log


def _get_parameter_value_lists_for_import(db_map, data):
    parameter_value_list_ids = {x.name: x.id for x in db_map.query(db_map.wide_parameter_value_list_sq)}
    seen = set()
    error_log = []
    to_add = []
    to_update = []
    for name, value_list in data:
        if name in seen:
            error_log.append(
                ImportErrorLogItem(
                    msg=f"Could not import parameter value list '{name}': Duplicate list, only first will be considered",
                    db_type="parameter value list",
                )
            )
            continue
        item = {"name": name, "value_list": [to_database(value) for value in value_list]}
        pvl_id = parameter_value_list_ids.pop(name, None)
        try:
            check_wide_parameter_value_list(item, parameter_value_list_ids)
        except SpineIntegrityError as e:
            error_log.append(
                ImportErrorLogItem(
                    msg=f"Could not import parameter value list '{name}' with values '{value_list}': {e.msg}",
                    db_type="parameter value list",
                )
            )
            continue
        finally:
            if pvl_id is not None:
                parameter_value_list_ids[name] = pvl_id
        seen.add(name)
        if pvl_id is not None:
            item["id"] = pvl_id
            to_update.append(item)
        else:
            to_add.append(item)
    return to_add, to_update, error_log<|MERGE_RESOLUTION|>--- conflicted
+++ resolved
@@ -27,6 +27,8 @@
     check_entity_group,
     check_parameter_definition,
     check_parameter_value,
+    check_parameter_tag,
+    check_parameter_definition_tag,
     check_scenario,
     check_scenario_alternative,
     check_wide_parameter_value_list,
@@ -72,15 +74,12 @@
     relationship_parameters=(),
     objects=(),
     relationships=(),
+    object_groups=(),
     object_parameter_values=(),
     relationship_parameter_values=(),
-<<<<<<< HEAD
     alternatives=(),
     scenarios=(),
     scenario_alternatives=()
-=======
-    object_groups=(),
->>>>>>> 0fa9c0e6
 ):
     """Imports data into a Spine database using name references (rather than id
     references).
@@ -96,13 +95,10 @@
             object_p_values = [['example_object_class', 'example_object', 'example_parameter', 3.14]]
             relationships = [['example_rel_class', ['example_object', 'other_object']]]
             rel_p_values = [['example_rel_class', ['example_object', 'other_object'], 'rel_parameter', 2.718]]
-<<<<<<< HEAD
+            object_groups = [['object_class_name', 'object_group_name', ['member_name', 'another_member_name']]]
             alternatives = [['example_alternative', 'An example']]
             scenarios = [['example_scenario', 'An example']]
             scenario_alternatives = [['example_scenario', ['example_alternative']]]
-=======
-            object_groups = [['object_class_name', 'object_group_name', ['member_name', 'another_member_name']]]
->>>>>>> 0fa9c0e6
 
             import_data(db_map,
                         object_classes=object_c,
@@ -131,20 +127,15 @@
             list of lists with object class name and object name
         relationships: (List[List[str,List(String)]]):
             list of lists with relationship class name and list of object names
+        object_groups (List[List/Tuple]): list/set/iterable of lists/tuples with object class name, group name,
+            and member name
         object_parameter_values (List[List[str, str, str|numeric]]):
             list of lists with object name, parameter name, parameter value
         relationship_parameter_values (List[List[str, List(str), str, str|numeric]]):
-<<<<<<< HEAD
-            list of lists with relationship class name, list of object names, parameter name,
-            parameter value
+            list of lists with relationship class name, list of object names, parameter name, parameter value
         alternatives (Iterable): alternative names or lists of two elements: alternative name and description
         scenarios (Iterable): scenario names or lists of two elements: scenario name and description
         scenario_alternatives (Iterable): lists of two elements: scenario name and a list of names of alternatives
-=======
-            list of lists with relationship class name, list of object names, parameter name, parameter value
-        object_groups (List[List/Tuple]): list/set/iterable of lists/tuples with object class name, group name,
-            and member name
->>>>>>> 0fa9c0e6
 
     Returns:
         tuple: number of inserted/changed entities and list of ImportErrorLogItem with
@@ -205,13 +196,13 @@
             list of lists with object class name and object name
         relationships: (List[List[str,List(String)]]):
             list of lists with relationship class name and list of object names
+        object_groups (List[List/Tuple]): list/set/iterable of lists/tuples with object class name, group name,
+            and member name
         object_parameter_values (List[List[str, str, str|numeric]]):
             list of lists with object name, parameter name, parameter value
         relationship_parameter_values (List[List[str, List(str), str, str|numeric]]):
             list of lists with relationship class name, list of object names, parameter name,
             parameter value
-        object_groups (List[List/Tuple]): list/set/iterable of lists/tuples with object class name, group name,
-            and member name
 
     Returns:
         dict(str, list)
