######################################################################################################################
# Copyright (C) 2017 - 2018 Spine project consortium
# This file is part of Spine Toolbox.
# Spine Toolbox is free software: you can redistribute it and/or modify it under the terms of the GNU Lesser General
# Public License as published by the Free Software Foundation, either version 3 of the License, or (at your option)
# any later version. This program is distributed in the hope that it will be useful, but WITHOUT ANY WARRANTY;
# without even the implied warranty of MERCHANTABILITY or FITNESS FOR A PARTICULAR PURPOSE. See the GNU Lesser General
# Public License for more details. You should have received a copy of the GNU Lesser General Public License along with
# this program. If not, see <http://www.gnu.org/licenses/>.
######################################################################################################################

"""
Functions for importing data into a Spine database using entity names as references.

:author: P. Vennström (VTT)
:date:   17.12.2018
"""

from .exception import SpineIntegrityError
from .check_functions import (
    check_object_class,
    check_object,
    check_wide_relationship_class,
    check_wide_relationship,
    check_parameter_definition,
    check_parameter_value,
    check_parameter_tag,
    check_parameter_definition_tag,
    check_wide_parameter_value_list,
)
from .parameter_value import to_database


class ImportErrorLogItem:
    """Class to hold log data for import errors"""

    def __init__(self, msg="", db_type="", imported_from="", other=""):
        self.msg = msg
        self.db_type = db_type
        self.imported_from = imported_from
        self.other = other


def import_data(
    db_map,
    object_classes=(),
    relationship_classes=(),
    parameter_value_lists=(),
    object_parameters=(),
    relationship_parameters=(),
    objects=(),
    relationships=(),
    object_parameter_values=(),
    relationship_parameter_values=(),
):
    """Imports data into a Spine database using name references (rather than id
    references).

    Example::

            object_c = ['example_class', 'other_class']
            obj_parameters = [['example_class', 'example_parameter']]
            relationship_c = [['example_rel_class', ['example_class', 'other_class']]]
            rel_parameters = [['example_rel_class', 'rel_parameter']]
            objects = [['example_class', 'example_object'],
                       ['other_class', 'other_object']]
            object_p_values = [['example_object_class', 'example_object', 'example_parameter', 3.14]]
            relationships = [['example_rel_class', ['example_object', 'other_object']]]
            rel_p_values = [['example_rel_class', ['example_object', 'other_object'], 'rel_parameter', 2.718]]

            import_data(db_map,
                        object_classes=object_c,
                        relationship_classes=relationship_c,
                        object_parameters=obj_parameters,
                        relationship_parameters=rel_parameters,
                        objects=objects,
                        relationships=relationships,
                        object_parameter_values=object_p_values,
                        relationship_parameter_values=rel_p_values)

    Args:
        db_map (spinedb_api.DiffDatabaseMapping): database mapping
        object_classes (List[str]): List of object class names
        relationship_classes (List[List[str, List(str)]):
            List of lists with relationship class names and list of object class names
        object_parameters (List[List[str, str]]):
            list of lists with object class name and parameter name
        relationship_parameters (List[List[str, str]]):
            list of lists with relationship class name and parameter name
        objects (List[List[str, str]]):
            list of lists with object class name and object name
        relationships: (List[List[str,List(String)]]):
            list of lists with relationship class name and list of object names
        object_parameter_values (List[List[str, str, str|numeric]]):
            list of lists with object name, parameter name, parameter value
        relationship_parameter_values (List[List[str, List(str), str, str|numeric]]):
            list of lists with relationship class name, list of object names, parameter name,
            parameter value

    Returns:
        number of inserted/changed entities and list of ImportErrorLogItem with
        any import errors
    """
    error_log = []
    num_imports = 0
    if object_classes:
        new, errors = import_object_classes(db_map, object_classes)
        num_imports = num_imports + new
        error_log.extend(errors)
    if relationship_classes:
        new, errors = import_relationship_classes(db_map, relationship_classes)
        num_imports = num_imports + new
        error_log.extend(errors)
    if parameter_value_lists:
        new, errors = import_parameter_value_lists(db_map, parameter_value_lists)
        num_imports = num_imports + new
        error_log.extend(errors)
    if object_parameters:
        new, errors = import_object_parameters(db_map, object_parameters)
        num_imports = num_imports + new
        error_log.extend(errors)
    if relationship_parameters:
        new, errors = import_relationship_parameters(db_map, relationship_parameters)
        num_imports = num_imports + new
        error_log.extend(errors)
    if objects:
        new, errors = import_objects(db_map, objects)
        num_imports = num_imports + new
        error_log.extend(errors)
    if relationships:
        new, errors = import_relationships(db_map, relationships)
        num_imports = num_imports + new
        error_log.extend(errors)
    if object_parameter_values:
        new, errors = import_object_parameter_values(db_map, object_parameter_values)
        num_imports = num_imports + new
        error_log.extend(errors)
    if relationship_parameter_values:
        new, errors = import_relationship_parameter_values(db_map, relationship_parameter_values)
        num_imports = num_imports + new
        error_log.extend(errors)
    return num_imports, error_log


def import_object_classes(db_map, object_classes):
    """Imports list of object classes by name into given database mapping.
    Ignores duplicate names and existing names.

    Example::

            data = ['new_object_class']
            import_objects(db_map, data)

    Args:
        db_map (spinedb_api.DiffDatabaseMapping): mapping for database to insert into
        object_classes (Iterable): list/set/iterable of object class names (strings) to import

    Returns:
        (Int, List) Number of successful inserted object classes, list of errors
    """
    existing_classes = {oc.name: oc.id for oc in db_map.query(db_map.object_class_sq)}
    new_classes = []
    error_log = []
    for object_class_name in set(object_classes).difference(existing_classes):
        try:
            new_oc = {"name": object_class_name, "type_id": db_map.object_class_type}
            check_object_class(new_oc, existing_classes, db_map.object_class_type)
            new_classes.append(new_oc)
        except SpineIntegrityError as e:
            error_log.append(
                ImportErrorLogItem(
                    msg=f"Could not import object class '{object_class_name}': {e.msg}", db_type="object class"
                )
            )
    added = db_map._add_object_classes(*new_classes)
    return len(added), error_log


def import_objects(db_map, object_data):
    """Imports list of object by name with associated object class name into given database mapping:
    Ignores duplicate names and existing names.

    Example::

            data = [('object_class_name', 'new_object')]
            import_objects(db_map, data)

    Args:
        db_map (spinedb_api.DiffDatabaseMapping): mapping for database to insert into
        object_data (List[List/Tuple]): list/set/iterable of lists/tuples with
                                 object name and object class name

    Returns:
        (Int, List) Number of successful inserted objects, list of errors
    """
    existing_classes = {oc.name: oc.id for oc in db_map.query(db_map.object_class_sq)}
    existing_objects = {(o.class_id, o.name): o.id for o in db_map.query(db_map.object_sq)}
    existing_class_ids = set(existing_classes.values())
    # Check that class exists for each object we want to insert
    error_log = []
    new_objects = []
    seen_objects = set()
    for oc_name, name in object_data:
        oc_id = existing_classes.get(oc_name, None)
        if (oc_id, name) in seen_objects or (oc_id, name) in existing_objects:
            continue
        db_object = {"name": name, "class_id": oc_id, "type_id": db_map.object_entity_type}
        try:
            check_object(db_object, existing_objects, existing_class_ids, db_map.object_entity_type)
            new_objects.append(db_object)
            seen_objects.add((oc_id, name))
        except SpineIntegrityError as e:
            error_log.append(
                ImportErrorLogItem(
                    msg=f"Could not import object'{name}' with class '{oc_name}': {e.msg}", db_type="object"
                )
            )
    added = db_map._add_objects(*new_objects)
    return len(added), error_log


def import_relationship_classes(db_map, relationship_classes):
    """Imports list of relationship class names with object classes:

    Example::

            data = [('new_rel_class', ['object_class_1', 'object_class_2'])]
            import_relationship_classes(db_map, data)

    Args:
        db_map (spinedb_api.DiffDatabaseMapping): mapping for database to insert into
        relationship_classes (List[List/Tuple]): list/set/iterable of lists/tuples with
                                 relationship class names and list of object class names

    Returns:
        (Int, List) Number of successful inserted objects, list of errors
    """
    existing_classes = {oc.name: oc.id for oc in db_map.query(db_map.object_class_sq)}
    existing_classes_ids = set(existing_classes.values())
    existing_rel_classes = {x.name: x for x in db_map.query(db_map.wide_relationship_class_sq)}
    relationship_class_names = {name: x.id for name, x in existing_rel_classes.items()}
    seen_classes = set()
    error_log = []
    new_rc = []
    for name, oc_names in relationship_classes:
        oc_ids = tuple(existing_classes.get(oc, None) for oc in oc_names)
        if (name, oc_ids) in seen_classes:
            continue
        if name in existing_rel_classes:
            if ",".join(str(i) for i in oc_ids) == existing_rel_classes[name].object_class_id_list:
                continue
        rel_class = {"name": name, "object_class_id_list": oc_ids, "type_id": db_map.relationship_class_type}
        try:
            check_wide_relationship_class(
                rel_class, relationship_class_names, existing_classes_ids, db_map.relationship_class_type
            )
            new_rc.append(rel_class)
            relationship_class_names[name] = None
            seen_classes.add((name, oc_ids))
        except SpineIntegrityError as e:
            error_log.append(
                ImportErrorLogItem(
                    f"Could not import relationship class '{name}' with object classes class '{oc_names}': {e.msg}",
                    db_type="relationship class",
                )
            )
    added = db_map._add_wide_relationship_classes(*new_rc)
    return len(added), error_log


def import_object_parameters(db_map, parameter_data):
    """Imports list of object class parameters:

    Example::

            data = [
                ('object_class_1', 'new_parameter'),
                ('object_class_2', 'other_parameter', 'default_value', 'value_list_name')
            ]
            import_object_parameters(db_map, data)

    Args:
        db_map (spinedb_api.DiffDatabaseMapping): mapping for database to insert into
        parameter_data (List[List/Tuple]): list/set/iterable of lists/tuples with
                                 object class name and parameter name

    Returns:
        (Int, List) Number of successful inserted objects, list of errors
    """

    obj_parameter_names = {
        (x.object_class_id, x.name): x.id for x in db_map.query(db_map.parameter_definition_sq) if x.object_class_id
    }
    object_class_dict = {x.id: x.name for x in db_map.query(db_map.object_class_sq)}
    existing_classes = {oc_name: oc_id for oc_id, oc_name in object_class_dict.items()}
    parameter_value_list_dict = {}
    existing_value_lists = {}
    for x in db_map.query(db_map.wide_parameter_value_list_sq):
        parameter_value_list_dict[x.id] = x.value_list
        existing_value_lists[x.name] = x.id
    seen_parameters = set()
    error_log = []
    new_parameters = []
    update_parameters = []
    for parameter in parameter_data:
        oc_name = parameter[0]
        parameter_name = parameter[1]
        oc_id = existing_classes.get(oc_name, None)
        p_id = obj_parameter_names.get((oc_id, parameter_name), None)
        param = {"name": parameter_name, "entity_class_id": oc_id}
        if len(parameter) > 2:
            param["default_value"] = to_database(parameter[2])
        if len(parameter) > 3:
            value_list_id = existing_value_lists.get(parameter[3])
            if value_list_id is not None:
                param["parameter_value_list_id"] = value_list_id
        if p_id is not None:
            # existing param
            param.update({"id": p_id})
        try:
            obj_parameter_names.pop((oc_id, parameter_name), None)
            check_parameter_definition(param, obj_parameter_names, object_class_dict.keys(), parameter_value_list_dict)
        except SpineIntegrityError as e:
            # Object class doesn't exists
            error_log.append(
                ImportErrorLogItem(
                    f"Could not import parameter '{parameter_name}' with class '{oc_name}': {e.msg}",
                    db_type="parameter_definition",
                )
            )
        checked_key = (oc_id, parameter_name)
        if checked_key not in seen_parameters:
            if p_id is not None:
                update_parameters.append(param)
            else:
                new_parameters.append(param)
            seen_parameters.add(checked_key)
    added = db_map._add_parameter_definitions(*new_parameters)
    updated = db_map._update_parameter_definitions(*update_parameters)
    return len(added) + len(updated), error_log


def import_relationship_parameters(db_map, parameter_data):
    """Imports list of relationship class parameters:

    Example::

            data = [
                ('relationship_class_1', 'new_parameter'),
                ('relationship_class_2', 'other_parameter', 'default_value', 'value_list_name')
            ]
            import_object_parameters(db_map, data)

    Args:
        db_map (spinedb_api.DiffDatabaseMapping): mapping for database to insert into
        parameter_data (List[List/Tuple]): list/set/iterable of lists/tuples with
                                 relationship class name and parameter name

    Returns:
        (Int, List) Number of successful inserted objects, list of errors
    """
    rel_parameter_names = {
        (x.relationship_class_id, x.name): x.id
        for x in db_map.query(db_map.parameter_definition_sq)
        if x.relationship_class_id
    }
    relationship_class_dict = {x.id: x.name for x in db_map.query(db_map.wide_relationship_class_sq)}
    existing_classes = {rc_name: rc_id for rc_id, rc_name in relationship_class_dict.items()}
    parameter_value_list_dict = {}
    existing_value_lists = {}
    for x in db_map.query(db_map.wide_parameter_value_list_sq):
        parameter_value_list_dict[x.id] = x.value_list
        existing_value_lists[x.name] = x.id
    seen_parameters = set()

    error_log = []
    new_parameters = []
    update_parameters = []
    for parameter in parameter_data:
        rel_class_name = parameter[0]
        param_name = parameter[1]
        rc_id = existing_classes.get(rel_class_name, None)
        p_id = rel_parameter_names.get((rc_id, param_name), None)
        new_param = {"name": param_name, "entity_class_id": rc_id}
        if len(parameter) > 2:
            new_param["default_value"] = to_database(parameter[2])
        if len(parameter) > 3:
            value_list_id = existing_value_lists.get(parameter[3])
            if value_list_id is not None:
                new_param["parameter_value_list_id"] = value_list_id
        if p_id is not None:
            # existing param
            new_param.update({"id": p_id})
        try:
            rel_parameter_names.pop((rc_id, param_name), None)
            check_parameter_definition(
                new_param, rel_parameter_names, relationship_class_dict.keys(), parameter_value_list_dict
            )
        except SpineIntegrityError as e:
            # Relationship class doesn't exists
            error_log.append(
                ImportErrorLogItem(
                    msg=f"Could not import parameter '{param_name}' with class '{rel_class_name}': {e.msg}",
                    db_type="parameter_definition",
                )
            )
        checked_key = (rc_id, param_name)
        if checked_key not in seen_parameters:
            if p_id is not None:
                update_parameters.append(new_param)
            else:
                new_parameters.append(new_param)
            seen_parameters.add(checked_key)
    added = db_map._add_parameter_definitions(*new_parameters)
    updated = db_map._update_parameter_definitions(*update_parameters)
    return len(added) + len(updated), error_log


def import_relationships(db_map, relationship_data):
    """Imports list of relationships:

    Example::

            data = [('relationship_class_name', ('object_name1', 'object_name2'))]
            import_object_parameters(db_map, data)

    Args:
        db_map (spinedb_api.DiffDatabaseMapping): mapping for database to insert into
        relationship_data (List[List/Tuple]): list/set/iterable of lists/tuples with
                                 relationship class name and list of object names

    Returns:
        (Int, List) Number of successful inserted objects, list of errors
    """

    relationships = {x.name: x for x in db_map.query(db_map.wide_relationship_sq)}
    relationship_names = {(x.class_id, x.name): x.id for x in relationships.values()}
    relationship_objects = {(x.class_id, x.object_id_list): x.id for x in relationships.values()}
    relationship_class_dict = {
        x.id: {"object_class_id_list": [int(y) for y in x.object_class_id_list.split(",")], "name": x.name}
        for x in db_map.query(db_map.wide_relationship_class_sq)
    }
    object_dict = {x.id: {"class_id": x.class_id, "name": x.name} for x in db_map.query(db_map.object_sq)}
    existing_objects = {(o["name"], o["class_id"]): o_id for o_id, o in object_dict.items()}
    existing_relationship_classes = {rc["name"]: rc_id for rc_id, rc in relationship_class_dict.items()}
    error_log = []
    new_relationships = []
    seen_relationships = set()
    for rel_class_name, object_names in relationship_data:
        rc_id = existing_relationship_classes.get(rel_class_name, None)
        rc_oc_id = relationship_class_dict.get(rc_id, {"object_class_id_list": []})["object_class_id_list"]
        if len(object_names) == len(rc_oc_id):
            o_ids = tuple(existing_objects.get((n, rc_oc_id[i]), None) for i, n in enumerate(object_names))
        else:
            o_ids = tuple(None for n in object_names)
        if (rc_id, o_ids) in seen_relationships:
            continue
        if (rc_id, ",".join(str(o) for o in o_ids)) in relationship_objects:
            continue
        object_names = [str(obj) for obj in object_names]
        new_rel = {
            "name": rel_class_name + "_" + "__".join(object_names),
            "class_id": rc_id,
            "object_id_list": o_ids,
            "object_class_id_list": rc_oc_id,
            "type_id": db_map.relationship_entity_type,
        }
        try:
            check_wide_relationship(
                new_rel,
                relationship_names,
                relationship_objects,
                relationship_class_dict,
                object_dict,
                db_map.relationship_entity_type,
            )
            new_relationships.append(new_rel)
            seen_relationships.add((rc_id, o_ids))
        except SpineIntegrityError as e:
            error_log.append(
                ImportErrorLogItem(
                    msg=f"Could not import relationship with entities '{object_names}' into '{rel_class_name}': {e.msg}",
                    db_type="relationship",
                )
            )

    added = db_map._add_wide_relationships(*new_relationships)
    return len(added), error_log


def import_object_parameter_values(db_map, data):
    """Imports list of object parameter values:

    Example::

            data = [('object_class_name', 'object_name', 'parameter_name', 123.4),
                    ('object_class_name', 'object_name', 'parameter_name2',
                        '{"type":"time_series", "data": [1,2,3]}')]
            import_object_parameter_values(db_map, data)

    Args:
        db_map (spinedb_api.DiffDatabaseMapping): mapping for database to
            insert into
        data (List[List/Tuple]): list/set/iterable of lists/tuples with
            object_class_name, object name, parameter name, field name,
            (deserialized) parameter value

    Returns:
        (Int, List) Number of successful inserted objects, list of errors
    """

<<<<<<< HEAD
    object_class_dict = {x.name: x.id for x in db_map.object_class_list()}
    object_parameter_values = {(x.object_id, x.parameter_id, x.alternative_id): x.id for x in db_map.object_parameter_value_list()}
=======
    object_class_dict = {x.name: x.id for x in db_map.query(db_map.object_class_sq)}
    object_parameter_values = {
        (x.object_id, x.parameter_id): x.id for x in db_map.query(db_map.object_parameter_value_sq)
    }
>>>>>>> e89f634a
    parameter_dict = {
        x.id: {
            "name": x.name,
            "entity_class_id": x.entity_class_id,
            "parameter_value_list_id": x.parameter_value_list_id,
        }
        for x in db_map.query(db_map.parameter_definition_sq)
    }
    object_dict = {x.id: {"class_id": x.class_id, "name": x.name} for x in db_map.query(db_map.object_sq)}
    parameter_value_list_dict = {x.id: x.value_list for x in db_map.query(db_map.wide_parameter_value_list_sq)}
    existing_objects = {(o["name"], o["class_id"]): o_id for o_id, o in object_dict.items()}
<<<<<<< HEAD
    existing_parameters = {(p["name"], p["object_class_id"]): p_id for p_id, p in parameter_dict.items()}
    alternatives = set(a.id for a in db_map.alternative_list())
=======
    existing_parameters = {(p["name"], p["entity_class_id"]): p_id for p_id, p in parameter_dict.items()}
>>>>>>> e89f634a
    error_log = []
    new_values = []
    update_values = []
    checked_new_values = set()
    alt_id = 1
    for object_class, object_name, param_name, value in data:
        # get ids
        oc_id = object_class_dict.get(object_class, None)
        o_id = existing_objects.get((object_name, oc_id), None)
        p_id = existing_parameters.get((param_name, oc_id), None)
<<<<<<< HEAD
        pv_id = object_parameter_values.get((o_id, p_id, alt_id), None)
        new_value = {"parameter_definition_id": p_id, "object_id": o_id, "value": to_database(value), "alternative_id": alt_id}
=======
        pv_id = object_parameter_values.get((o_id, p_id), None)
        new_value = {"parameter_definition_id": p_id, "entity_id": o_id, "value": to_database(value)}
>>>>>>> e89f634a
        if pv_id is not None:
            # existing value
            new_value.update({"id": pv_id})

        try:
            # check integrity
<<<<<<< HEAD
            if (o_id, p_id, alt_id) in object_parameter_values:
                object_parameter_values.pop((o_id, p_id, alt_id))
            check_parameter_value(
                new_value,
                object_parameter_values,
                {},
                parameter_dict,
                object_dict,
                {},
                parameter_value_list_dict,
                alternatives,
=======
            object_parameter_values.pop((o_id, p_id), None)
            check_parameter_value(
                new_value, object_parameter_values, parameter_dict, object_dict, parameter_value_list_dict
>>>>>>> e89f634a
            )
            new_value["entity_class_id"] = oc_id
        except SpineIntegrityError as e:
            error_log.append(
                ImportErrorLogItem(
                    f"Could not import parameter value for '{object_name}', class '{object_class}', parameter '{param_name}': {e.msg}",
                    db_type="parameter value",
                )
            )
            continue
        checked_key = (p_id, o_id)
        if checked_key not in checked_new_values:
            # new values
            if pv_id is not None:
                #  update
                update_values.append({"id": pv_id, "value": to_database(value)})
            else:
                # add
                new_values.append(new_value)
            # add to check new values to avoid duplicates
            checked_new_values.add(checked_key)
        else:
            # duplicate new value
            error_log.append(
                ImportErrorLogItem(
                    f"Could not import parameter value for '{object_name}', class '{object_class}', parameter '{param_name}': Duplicate value, only first will be considered",
                    "parameter_value",
                )
            )
    # add new
    added = db_map._add_parameter_values(*new_values)
    # Try and update whatever wasn't added
    updated = db_map._update_parameter_values(*update_values)
    return len(added) + len(updated), error_log


def import_relationship_parameter_values(db_map, data):
    """Imports list of object parameter values:

    Example::

            data = [['example_rel_class', ['example_object', 'other_object'], 'rel_parameter', 2.718]]
            import_relationship_parameter_values(db_map, data)

    Args:
        db_map (spinedb_api.DiffDatabaseMapping): mapping for database to insert into
        data (List[List/Tuple]): list/set/iterable of lists/tuples with
                                 relationship class name, list of object names, parameter name, field name,
                                 (deserialized) parameter value

    Returns:
        (Int, List) Number of successful inserted objects, list of errors
    """

    relationship_class_dict = {
        x.id: {"object_class_id_list": [int(y) for y in x.object_class_id_list.split(",")], "name": x.name}
        for x in db_map.query(db_map.wide_relationship_class_sq)
    }

    relationship_parameter_values = {
<<<<<<< HEAD
        (x.relationship_id, x.parameter_id, x.alternative_id): x.id for x in db_map.relationship_parameter_value_list()
=======
        (x.relationship_id, x.parameter_id): x.id for x in db_map.query(db_map.relationship_parameter_value_sq)
>>>>>>> e89f634a
    }
    parameter_dict = {
        x.id: {
            "name": x.name,
            "entity_class_id": x.entity_class_id,
            "parameter_value_list_id": x.parameter_value_list_id,
        }
        for x in db_map.query(db_map.parameter_definition_sq)
    }
    object_dict = {x.id: {"class_id": x.class_id, "name": x.name} for x in db_map.query(db_map.object_sq)}
    relationship_dict = {
        x.id: {"class_id": x.class_id, "name": x.name, "object_id_list": [int(i) for i in x.object_id_list.split(",")]}
        for x in db_map.query(db_map.wide_relationship_sq)
    }
    parameter_value_list_dict = {x.id: x.value_list for x in db_map.query(db_map.wide_parameter_value_list_sq)}
    existing_objects = {(o["name"], o["class_id"]): o_id for o_id, o in object_dict.items()}
    existing_parameters = {(p["name"], p["entity_class_id"]): p_id for p_id, p in parameter_dict.items()}
    existing_relationship_classes = {oc.name: oc.id for oc in db_map.query(db_map.wide_relationship_class_sq)}
    existing_relationships = {
        (r["class_id"], tuple(r["object_id_list"])): r_id for r_id, r in relationship_dict.items()
    }
    alternatives = set(a.id for a in db_map.alternative_list())

    error_log = []
    new_values = []
    update_values = []
    checked_new_values = set()
    alt_id = 1
    for class_name, object_names, param_name, value in data:
        rc_id = existing_relationship_classes.get(class_name, None)
        rc_oc_id = relationship_class_dict.get(rc_id, {"object_class_id_list": []})["object_class_id_list"]
        if len(object_names) == len(rc_oc_id):
            o_ids = tuple(existing_objects.get((n, rc_oc_id[i]), None) for i, n in enumerate(object_names))
        else:
            o_ids = tuple(None for n in object_names)
        rel_key = (rc_id, o_ids)
        r_id = existing_relationships.get(rel_key, None)
        p_id = existing_parameters.get((param_name, rc_id), None)
<<<<<<< HEAD
        pv_id = relationship_parameter_values.get((r_id, p_id, alt_id), None)
        new_value = {"parameter_definition_id": p_id, "relationship_id": r_id, "value": to_database(value), "alternative_id": alt_id}
=======
        pv_id = relationship_parameter_values.get((r_id, p_id), None)
        new_value = {"parameter_definition_id": p_id, "entity_id": r_id, "value": to_database(value)}
>>>>>>> e89f634a
        if pv_id is not None:
            # existing value
            new_value.update({"id": pv_id})

        try:
            # check integrity
<<<<<<< HEAD
            if (r_id, p_id, alt_id) in relationship_parameter_values:
                relationship_parameter_values.pop((r_id, p_id, alt_id))
            check_parameter_value(
                new_value,
                {},
                relationship_parameter_values,
                parameter_dict,
                {},
                relationship_dict,
                parameter_value_list_dict,
                alternatives,
=======
            relationship_parameter_values.pop((r_id, p_id), None)
            check_parameter_value(
                new_value, relationship_parameter_values, parameter_dict, relationship_dict, parameter_value_list_dict
>>>>>>> e89f634a
            )
            new_value["entity_class_id"] = rc_id
        except SpineIntegrityError as e:
            error_log.append(
                ImportErrorLogItem(
                    msg=f"Could not import parameter value for '{object_names}', class '{class_name}', parameter '{param_name}': {e.msg}",
                    db_type="parameter value",
                )
            )
            continue

        checked_key = (p_id, r_id)
        if checked_key not in checked_new_values:
            # new values
            if pv_id is not None:
                #  update
                update_values.append({"id": pv_id, "value": to_database(value)})
            else:
                # add
                new_values.append(new_value)
            # add to check new values to avoid duplicates
            checked_new_values.add(checked_key)
        else:
            # duplicate new value
            error_log.append(
                ImportErrorLogItem(
                    f"Could not import parameter value for '{object_names}', class '{class_name}', parameter '{param_name}': Duplicate parameter value only first value will be considered",
                    "parameter_value",
                )
            )

    # add new
    added = db_map._add_parameter_values(*new_values)
    # Try and update whatever wasn't added
    updated = db_map._update_parameter_values(*update_values)
    return len(added) + len(updated), error_log


def import_parameter_value_lists(db_map, data):
    """Imports list of parameter value lists:

    Example::

            data = [
                ['value_list_name', ['value1', 'value2', 'value3'],
                ['another_value_list_name', ['value5', 'value4'],
            ]
            import_parameter_value_lists(db_map, data)

    Args:
        db_map (spinedb_api.DiffDatabaseMapping): mapping for database to insert into
        data (List[List/Tuple]): list/set/iterable of lists/tuples with
                                 value list name, list of values

    Returns:
        (Int, List) Number of successful inserted objects, list of errors
    """
    existing_ids_by_name = {}
    for x in db_map.query(db_map.wide_parameter_value_list_sq):
        existing_ids_by_name[x.name] = x.id
    seen = set()
    error_log = []
    to_add = []
    to_update = []
    for name, value_list in data:
        item = {"name": name, "value_list": value_list}
        id_ = existing_ids_by_name.pop(name, None)
        try:
            check_wide_parameter_value_list(item, existing_ids_by_name)
        except SpineIntegrityError as e:
            error_log.append(
                ImportErrorLogItem(
                    f"Could not import parameter value list '{name}' with values '{value_list}': {e.msg}",
                    db_type="parameter value list",
                )
            )
            continue
        finally:
            if id_ is not None:
                # Restablish ids
                existing_ids_by_name[name] = id_
        if name in seen:
            error_log.append(
                ImportErrorLogItem(
                    f"Could not import parameter value list '{name}': Duplicate list, only first will be considered",
                    "parameter value list",
                )
            )
            continue
        seen.add(name)
        if id_ is not None:
            item["id"] = id_
            to_update.append(item)
        else:
            to_add.append(item)
    added = db_map._add_wide_parameter_value_lists(*to_add)
    updated = db_map.update_wide_parameter_value_lists(*to_update)
    return len(added) + len(updated), error_log<|MERGE_RESOLUTION|>--- conflicted
+++ resolved
@@ -509,15 +509,10 @@
         (Int, List) Number of successful inserted objects, list of errors
     """
 
-<<<<<<< HEAD
-    object_class_dict = {x.name: x.id for x in db_map.object_class_list()}
-    object_parameter_values = {(x.object_id, x.parameter_id, x.alternative_id): x.id for x in db_map.object_parameter_value_list()}
-=======
     object_class_dict = {x.name: x.id for x in db_map.query(db_map.object_class_sq)}
     object_parameter_values = {
         (x.object_id, x.parameter_id): x.id for x in db_map.query(db_map.object_parameter_value_sq)
     }
->>>>>>> e89f634a
     parameter_dict = {
         x.id: {
             "name": x.name,
@@ -529,12 +524,8 @@
     object_dict = {x.id: {"class_id": x.class_id, "name": x.name} for x in db_map.query(db_map.object_sq)}
     parameter_value_list_dict = {x.id: x.value_list for x in db_map.query(db_map.wide_parameter_value_list_sq)}
     existing_objects = {(o["name"], o["class_id"]): o_id for o_id, o in object_dict.items()}
-<<<<<<< HEAD
-    existing_parameters = {(p["name"], p["object_class_id"]): p_id for p_id, p in parameter_dict.items()}
-    alternatives = set(a.id for a in db_map.alternative_list())
-=======
     existing_parameters = {(p["name"], p["entity_class_id"]): p_id for p_id, p in parameter_dict.items()}
->>>>>>> e89f634a
+    alternatives = set(a.id for a in db_map.query(db_map.alternative_sq()))
     error_log = []
     new_values = []
     update_values = []
@@ -545,36 +536,22 @@
         oc_id = object_class_dict.get(object_class, None)
         o_id = existing_objects.get((object_name, oc_id), None)
         p_id = existing_parameters.get((param_name, oc_id), None)
-<<<<<<< HEAD
-        pv_id = object_parameter_values.get((o_id, p_id, alt_id), None)
-        new_value = {"parameter_definition_id": p_id, "object_id": o_id, "value": to_database(value), "alternative_id": alt_id}
-=======
         pv_id = object_parameter_values.get((o_id, p_id), None)
-        new_value = {"parameter_definition_id": p_id, "entity_id": o_id, "value": to_database(value)}
->>>>>>> e89f634a
+        new_value = {
+            "parameter_definition_id": p_id,
+            "entity_id": o_id,
+            "value": to_database(value),
+            "alternative_id": alt_id,
+        }
         if pv_id is not None:
             # existing value
             new_value.update({"id": pv_id})
 
         try:
             # check integrity
-<<<<<<< HEAD
-            if (o_id, p_id, alt_id) in object_parameter_values:
-                object_parameter_values.pop((o_id, p_id, alt_id))
-            check_parameter_value(
-                new_value,
-                object_parameter_values,
-                {},
-                parameter_dict,
-                object_dict,
-                {},
-                parameter_value_list_dict,
-                alternatives,
-=======
             object_parameter_values.pop((o_id, p_id), None)
             check_parameter_value(
-                new_value, object_parameter_values, parameter_dict, object_dict, parameter_value_list_dict
->>>>>>> e89f634a
+                new_value, object_parameter_values, parameter_dict, object_dict, parameter_value_list_dict, alternatives
             )
             new_value["entity_class_id"] = oc_id
         except SpineIntegrityError as e:
@@ -635,11 +612,8 @@
     }
 
     relationship_parameter_values = {
-<<<<<<< HEAD
-        (x.relationship_id, x.parameter_id, x.alternative_id): x.id for x in db_map.relationship_parameter_value_list()
-=======
-        (x.relationship_id, x.parameter_id): x.id for x in db_map.query(db_map.relationship_parameter_value_sq)
->>>>>>> e89f634a
+        (x.relationship_id, x.parameter_id, x.alternative_id): x.id
+        for x in db_map.query(db_map.relationship_parameter_value_sq)
     }
     parameter_dict = {
         x.id: {
@@ -678,36 +652,27 @@
         rel_key = (rc_id, o_ids)
         r_id = existing_relationships.get(rel_key, None)
         p_id = existing_parameters.get((param_name, rc_id), None)
-<<<<<<< HEAD
         pv_id = relationship_parameter_values.get((r_id, p_id, alt_id), None)
-        new_value = {"parameter_definition_id": p_id, "relationship_id": r_id, "value": to_database(value), "alternative_id": alt_id}
-=======
-        pv_id = relationship_parameter_values.get((r_id, p_id), None)
-        new_value = {"parameter_definition_id": p_id, "entity_id": r_id, "value": to_database(value)}
->>>>>>> e89f634a
+        new_value = {
+            "parameter_definition_id": p_id,
+            "entity_id": r_id,
+            "value": to_database(value),
+            "alternative_id": alt_id,
+        }
         if pv_id is not None:
             # existing value
             new_value.update({"id": pv_id})
 
         try:
             # check integrity
-<<<<<<< HEAD
-            if (r_id, p_id, alt_id) in relationship_parameter_values:
-                relationship_parameter_values.pop((r_id, p_id, alt_id))
+            relationship_parameter_values.pop((r_id, p_id, alt_id), None)
             check_parameter_value(
                 new_value,
-                {},
                 relationship_parameter_values,
                 parameter_dict,
-                {},
                 relationship_dict,
                 parameter_value_list_dict,
                 alternatives,
-=======
-            relationship_parameter_values.pop((r_id, p_id), None)
-            check_parameter_value(
-                new_value, relationship_parameter_values, parameter_dict, relationship_dict, parameter_value_list_dict
->>>>>>> e89f634a
             )
             new_value["entity_class_id"] = rc_id
         except SpineIntegrityError as e:
