--- conflicted
+++ resolved
@@ -18,7 +18,6 @@
 from .helpers import _parse_metadata
 
 # TODO: update docstrings
-# FIXME: alt_id, alternative_name = db_map.get_import_alternative()
 
 
 class ImportErrorLogItem:
@@ -136,11 +135,7 @@
     relationship_metadata=(),
     object_parameter_value_metadata=(),
     relationship_parameter_value_metadata=(),
-<<<<<<< HEAD
-    # FIXME: compat
-=======
     # legacy
->>>>>>> 7525f0a0
     tools=(),
     features=(),
     tool_features=(),
@@ -182,17 +177,10 @@
         yield ("scenario", _get_scenarios_for_import(db_map, scenarios))
     if scenario_alternatives:
         if not scenarios:
-<<<<<<< HEAD
-            scenarios = (item[0] for item in scenario_alternatives)
-            yield ("scenario", _get_scenarios_for_import(db_map, scenarios))
-        if not alternatives:
-            alternatives = (item[1] for item in scenario_alternatives)
-=======
             scenarios = list({item[0]: None for item in scenario_alternatives})
             yield ("scenario", _get_scenarios_for_import(db_map, scenarios))
         if not alternatives:
             alternatives = list({item[1]: None for item in scenario_alternatives})
->>>>>>> 7525f0a0
             yield ("alternative", _get_alternatives_for_import(db_map, alternatives))
         yield ("scenario_alternative", _get_scenario_alternatives_for_import(db_map, scenario_alternatives))
     if entity_classes:
@@ -200,11 +188,7 @@
     if object_classes:
         yield ("object_class", _get_object_classes_for_import(db_map, object_classes))
     if relationship_classes:
-<<<<<<< HEAD
-        yield ("relationship_class", _get_relationship_classes_for_import(db_map, relationship_classes))
-=======
         yield ("relationship_class", _get_entity_classes_for_import(db_map, relationship_classes))
->>>>>>> 7525f0a0
     if parameter_value_lists:
         yield ("parameter_value_list", _get_parameter_value_lists_for_import(db_map, parameter_value_lists))
         yield ("list_value", _get_list_values_for_import(db_map, parameter_value_lists, unparse_value))
@@ -214,32 +198,15 @@
             _get_parameter_definitions_for_import(db_map, parameter_definitions, unparse_value),
         )
     if object_parameters:
-<<<<<<< HEAD
-        yield ("parameter_definition", _get_object_parameters_for_import(db_map, object_parameters, unparse_value))
-    if relationship_parameters:
-        yield (
-            "parameter_definition",
-            _get_relationship_parameters_for_import(db_map, relationship_parameters, unparse_value),
-=======
         yield ("parameter_definition", _get_parameter_definitions_for_import(db_map, object_parameters, unparse_value))
     if relationship_parameters:
         yield (
             "parameter_definition",
             _get_parameter_definitions_for_import(db_map, relationship_parameters, unparse_value),
->>>>>>> 7525f0a0
         )
     if entities:
         yield ("entity", _get_entities_for_import(db_map, entities))
     if objects:
-<<<<<<< HEAD
-        yield ("object", _get_objects_for_import(db_map, objects))
-    if relationships:
-        yield ("relationship", _get_relationships_for_import(db_map, relationships))
-    if entity_groups:
-        yield ("entity_group", _get_entity_groups_for_import(db_map, entity_groups))
-    if object_groups:
-        yield ("entity_group", _get_object_groups_for_import(db_map, object_groups))
-=======
         yield ("object", _get_entities_for_import(db_map, objects))
     if relationships:
         yield ("relationship", _get_entities_for_import(db_map, relationships))
@@ -247,7 +214,6 @@
         yield ("entity_group", _get_entity_groups_for_import(db_map, entity_groups))
     if object_groups:
         yield ("entity_group", _get_entity_groups_for_import(db_map, object_groups))
->>>>>>> 7525f0a0
     if parameter_values:
         yield (
             "parameter_value",
@@ -256,37 +222,11 @@
     if object_parameter_values:
         yield (
             "parameter_value",
-<<<<<<< HEAD
-            _get_object_parameter_values_for_import(db_map, object_parameter_values, unparse_value, on_conflict),
-=======
             _get_parameter_values_for_import(db_map, object_parameter_values, unparse_value, on_conflict),
->>>>>>> 7525f0a0
         )
     if relationship_parameter_values:
         yield (
             "parameter_value",
-<<<<<<< HEAD
-            _get_relationship_parameter_values_for_import(
-                db_map, relationship_parameter_values, unparse_value, on_conflict
-            ),
-        )
-    if metadata:
-        yield ("metadata", _get_metadata_for_import(db_map, metadata))
-    if object_metadata:
-        yield ("entity_metadata", _get_object_metadata_for_import(db_map, object_metadata))
-    if relationship_metadata:
-        yield ("entity_metadata", _get_relationship_metadata_for_import(db_map, relationship_metadata))
-    if object_parameter_value_metadata:
-        yield (
-            "parameter_value_metadata",
-            _get_object_parameter_value_metadata_for_import(db_map, object_parameter_value_metadata),
-        )
-    if relationship_parameter_value_metadata:
-        yield (
-            "parameter_value_metadata",
-            _get_relationship_parameter_value_metadata_for_import(db_map, relationship_parameter_value_metadata),
-        )
-=======
             _get_parameter_values_for_import(db_map, relationship_parameter_values, unparse_value, on_conflict),
         )
     if metadata:
@@ -304,7 +244,6 @@
         yield from get_data_for_import(db_map, parameter_value_metadata=object_parameter_value_metadata)
     if relationship_parameter_value_metadata:
         yield from get_data_for_import(db_map, parameter_value_metadata=relationship_parameter_value_metadata)
->>>>>>> 7525f0a0
 
 
 def import_entity_classes(db_map, data):
@@ -328,7 +267,6 @@
         tuple of int and list: Number of successfully inserted object classes, list of errors
     """
     return import_data(db_map, entity_classes=data)
-<<<<<<< HEAD
 
 
 def import_entities(db_map, data):
@@ -336,15 +274,6 @@
 
     Example::
 
-=======
-
-
-def import_entities(db_map, data):
-    """Imports entities.
-
-    Example::
-
->>>>>>> 7525f0a0
             data = [
                 ('class_name1', 'entity_name1'),
                 ('class_name2', 'entity_name2'),
@@ -366,7 +295,6 @@
 def import_entity_groups(db_map, data):
     """Imports list of entity groups by name with associated class name into given database mapping:
     Ignores duplicate and existing (group, member) tuples.
-<<<<<<< HEAD
 
     Example::
 
@@ -414,55 +342,6 @@
 
     Example::
 
-=======
-
-    Example::
-
-            data = [
-                ('class_name', 'group_name', 'member_name'),
-                ('class_name', 'group_name', 'another_member_name')
-            ]
-            import_entity_groups(db_map, data)
-
-    Args:
-        db_map (spinedb_api.DiffDatabaseMapping): mapping for database to insert into
-        data (List[List/Tuple]): list/set/iterable of lists/tuples with entity class name, group name,
-            and member name
-
-    Returns:
-        (Int, List) Number of successful inserted entity groups, list of errors
-    """
-    return import_data(db_map, entity_groups=data)
-
-
-def import_parameter_definitions(db_map, data, unparse_value=to_database):
-    """Imports list of parameter definitions:
-
-    Example::
-
-            data = [
-                ('entity_class_1', 'new_parameter'),
-                ('entity_class_2', 'other_parameter', 'default_value', 'value_list_name', 'description')
-            ]
-            import_parameter_definitions(db_map, data)
-
-    Args:
-        db_map (spinedb_api.DiffDatabaseMapping): mapping for database to insert into
-        data (List[List/Tuple]): list/set/iterable of lists/tuples with entity class name, parameter name,
-            and optionally default value, value list name, and description
-
-    Returns:
-        (Int, List) Number of successful inserted parameter definitions, list of errors
-    """
-    return import_data(db_map, parameter_definitions=data, unparse_value=unparse_value)
-
-
-def import_parameter_values(db_map, data, unparse_value=to_database, on_conflict="merge"):
-    """Imports parameter values:
-
-    Example::
-
->>>>>>> 7525f0a0
             data = [
                 ['example_class2', 'example_entity', 'parameter', 5.5, 'alternative'],
                 ['example_class1', ('example_entity', 'other_entity'), 'parameter', 2.718]
@@ -624,13 +503,8 @@
         (Int, List) Number of successful inserted objects, list of errors
     """
     return import_data(db_map, relationship_classes=data)
-<<<<<<< HEAD
-
-
-=======
-
-
->>>>>>> 7525f0a0
+
+
 def import_objects(db_map, data):
     """Imports list of object by name with associated object class name into given database mapping:
     Ignores duplicate names and existing names.
@@ -868,211 +742,11 @@
     return import_data(db_map, relationship_parameter_value_metadata=data)
 
 
-<<<<<<< HEAD
-def _get_items_for_import(db_map, item_type, data):
-=======
 def _get_items_for_import(db_map, item_type, data, skip_keys=()):
->>>>>>> 7525f0a0
     table_cache = db_map.cache.table_cache(item_type)
     errors = []
     to_add = []
     to_update = []
-<<<<<<< HEAD
-    with db_map.generate_ids(item_type) as new_id:
-        for item in data:
-            checked_item, error = table_cache.check_item(item)
-            if not error:
-                item["id"] = new_id()
-                to_add.append(checked_item)
-                continue
-            checked_item, error = table_cache.check_item(item, for_update=True)
-            if not error:
-                to_update.append(checked_item)
-                continue
-            errors.append(error)
-    return to_add, to_update, errors
-
-
-def _get_entity_classes_for_import(db_map, data):
-    key = ("name", "dimension_name_list", "description", "display_icon")
-    return _get_items_for_import(
-        db_map, "entity_class", ({"name": x} if isinstance(x, str) else dict(zip(key, x)) for x in data)
-    )
-
-
-def _get_entities_for_import(db_map, data):
-    def _data_iterator():
-        for class_name, name_or_element_name_list, *optionals in data:
-            byname_key = "name" if isinstance(name_or_element_name_list, str) else "element_name_list"
-            key = ("class_name", byname_key, "description")
-            yield dict(zip(key, (class_name, name_or_element_name_list, *optionals)))
-
-    return _get_items_for_import(db_map, "entity", _data_iterator())
-
-
-def _get_entity_groups_for_import(db_map, data):
-    key = ("class_name", "group_name", "member_name")
-    return _get_items_for_import(db_map, "entity_group", (dict(zip(key, x)) for x in data))
-
-
-def _get_parameter_definitions_for_import(db_map, data, unparse_value):
-    def _data_iterator():
-        for class_name, parameter_name, *optionals in data:
-            if not optionals:
-                yield class_name, parameter_name
-                continue
-            value = optionals.pop(0)
-            value, type_ = unparse_value(value)
-            yield class_name, parameter_name, value, type_, *optionals
-
-    key = ("entity_class_name", "name", "default_value", "default_type", "parameter_value_list_name", "description")
-    return _get_items_for_import(db_map, "parameter_definition", (dict(zip(key, x)) for x in _data_iterator()))
-
-
-def _get_parameter_values_for_import(db_map, data, unparse_value, on_conflict):
-    def _data_iterator():
-        for class_name, entity_byname, parameter_name, value, *optionals in data:
-            if isinstance(entity_byname, str):
-                entity_byname = (entity_byname,)
-            value, type_ = unparse_value(value)
-            yield class_name, entity_byname, parameter_name, value, type_, *optionals
-
-    key = ("entity_class_name", "entity_byname", "parameter_definition_name", "value", "type", "alternative_name")
-    return _get_items_for_import(db_map, "parameter_value", (dict(zip(key, x)) for x in _data_iterator()))
-    # FIXME: value, type_ = fix_conflict((value, type_), (current_pv.value, current_pv.type), on_conflict)
-
-
-def _get_alternatives_for_import(db_map, data):
-    key = ("name", "description")
-    return _get_items_for_import(
-        db_map, "alternative", ({"name": x} if isinstance(x, str) else dict(zip(key, x)) for x in data)
-    )
-
-
-def _get_scenarios_for_import(db_map, data):
-    key = ("name", "active", "description")
-    return _get_items_for_import(
-        db_map, "scenario", ({"name": x} if isinstance(x, str) else dict(zip(key, x)) for x in data)
-    )
-
-
-def _get_scenario_alternatives_for_import(db_map, data):
-    key = ("scenario_name", "alternative_name", "before_alternative_name")
-    return _get_items_for_import(db_map, "scenario_alternative", (dict(zip(key, x)) for x in data))
-
-
-def _get_parameter_value_lists_for_import(db_map, data):
-    return _get_items_for_import(db_map, "parameter_value_list", ({"name": x} for x in {x[0]: None for x in data}))
-
-
-def _get_list_values_for_import(db_map, data, unparse_value):
-    def _data_iterator():
-        for list_name, value in data:
-            value, type_ = unparse_value(value)
-            yield {"parameter_value_list_name": list_name, "value": value, "type": type_}
-
-    return _get_items_for_import(db_map, "list_value", _data_iterator())
-
-
-def _get_metadata_for_import(db_map, data):
-    def _data_iterator():
-        for metadata in data:
-            for name, value in _parse_metadata(metadata):
-                yield {"name": name, "value": value}
-
-    return _get_items_for_import(db_map, "metadata", _data_iterator())
-
-
-def _get_entity_metadata_for_import(db_map, data):
-    def _data_iterator():
-        for class_name, entity_byname, metadata in data:
-            if isinstance(entity_byname, str):
-                entity_byname = (entity_byname,)
-            for name, value in _parse_metadata(metadata):
-                yield (class_name, entity_byname, name, value)
-
-    key = ("entity_class_name", "entity_byname", "metadata_name", "metadata_value")
-    return _get_items_for_import(db_map, "entity_metadata", (dict(zip(key, x)) for x in _data_iterator()))
-
-
-def _get_parameter_value_metadata_for_import(db_map, data):
-    def _data_iterator():
-        for class_name, entity_byname, parameter_name, metadata, *optionals in data:
-            if isinstance(entity_byname, str):
-                entity_byname = (entity_byname,)
-            for name, value in _parse_metadata(metadata):
-                yield (class_name, entity_byname, parameter_name, name, value, *optionals)
-
-    key = (
-        "entity_class_name",
-        "entity_byname",
-        "parameter_definition_name",
-        "metadata_name",
-        "metadata_value",
-        "alternative_name",
-    )
-    return _get_items_for_import(db_map, "parameter_value_metadata", (dict(zip(key, x)) for x in _data_iterator()))
-
-
-# Legacy
-def _get_object_classes_for_import(db_map, data):
-    def _data_iterator():
-        for x in data:
-            if isinstance(x, str):
-                yield x
-            name, *optionals = x
-            yield name, (), *optionals
-
-    return _get_entity_classes_for_import(db_map, _data_iterator())
-
-
-def _get_relationship_classes_for_import(db_map, data):
-    return _get_entity_classes_for_import(db_map, data)
-
-
-def _get_objects_for_import(db_map, data):
-    return _get_entities_for_import(db_map, data)
-
-
-def _get_relationships_for_import(db_map, data):
-    return _get_entities_for_import(db_map, data)
-
-
-def _get_object_groups_for_import(db_map, data):
-    return _get_entity_groups_for_import(db_map, data)
-
-
-def _get_object_parameters_for_import(db_map, data, unparse_value):
-    return _get_parameter_definitions_for_import(db_map, data, unparse_value)
-
-
-def _get_relationship_parameters_for_import(db_map, data, unparse_value):
-    return _get_parameter_definitions_for_import(db_map, data, unparse_value)
-
-
-def _get_object_parameter_values_for_import(db_map, data, unparse_value, on_conflict):
-    return _get_parameter_values_for_import(db_map, data, unparse_value, on_conflict)
-
-
-def _get_relationship_parameter_values_for_import(db_map, data, unparse_value, on_conflict):
-    return _get_parameter_values_for_import(db_map, data, unparse_value, on_conflict)
-
-
-def _get_object_metadata_for_import(db_map, data):
-    return _get_entity_metadata_for_import(db_map, data)
-
-
-def _get_relationship_metadata_for_import(db_map, data):
-    return _get_entity_metadata_for_import(db_map, data)
-
-
-def _get_object_parameter_value_metadata_for_import(db_map, data):
-    return _get_parameter_value_metadata_for_import(db_map, data)
-
-
-def _get_relationship_parameter_value_metadata_for_import(db_map, data):
-    return _get_parameter_value_metadata_for_import(db_map, data)
-=======
     seen = {}
     for item in data:
         checked_item, add_error = table_cache.check_item(item, skip_keys=skip_keys)
@@ -1291,5 +965,4 @@
             name, *optionals = x
             yield name, (), *optionals
 
-    return _get_entity_classes_for_import(db_map, _data_iterator())
->>>>>>> 7525f0a0
+    return _get_entity_classes_for_import(db_map, _data_iterator())